// Copyright 2016 Keybase Inc. All rights reserved.
// Use of this source code is governed by a BSD
// license that can be found in the LICENSE file.

package libkbfs

import (
	"encoding/json"
	"fmt"
	"os"
	sysPath "path"
	"sort"
	"strings"
	"sync"
	"time"

	"github.com/keybase/client/go/kbfs/kbfsblock"
	"github.com/keybase/client/go/kbfs/kbfscrypto"
	"github.com/keybase/client/go/kbfs/kbfsmd"
	"github.com/keybase/client/go/kbfs/kbfssync"
	"github.com/keybase/client/go/protocol/keybase1"
	"github.com/keybase/go-codec/codec"
<<<<<<< HEAD
=======
	"github.com/keybase/kbfs/kbfsblock"
	"github.com/keybase/kbfs/kbfscrypto"
	"github.com/keybase/kbfs/kbfsmd"
	"github.com/keybase/kbfs/kbfssync"
>>>>>>> 8d9769c0
	"github.com/pkg/errors"
	"github.com/syndtr/goleveldb/leveldb"
	"github.com/syndtr/goleveldb/leveldb/storage"
	"golang.org/x/net/context"
)

// CtxCRTagKey is the type used for unique context tags related to
// conflict resolution
type CtxCRTagKey int

const (
	// CtxCRIDKey is the type of the tag for unique operation IDs
	// related to conflict resolution
	CtxCRIDKey CtxCRTagKey = iota

	// If the number of outstanding unmerged revisions that need to be
	// resolved together is greater than this number, then block
	// unmerged writes to make sure we don't get *too* unmerged.
	// TODO: throttle unmerged writes before resorting to complete
	// blockage.
	crMaxRevsThresholdDefault = 500

	// How long we're allowed to block writes for if we exceed the max
	// revisions threshold.
	crMaxWriteLockTime = 10 * time.Second

	// Where in config.StorageRoot() we store information about failed conflict
	// resolutions.
	conflictResolverRecordsDir           = "kbfs_conflicts"
	conflictResolverRecordsVersionString = "v1"
	conflictResolverRecordsDB            = "kbfsConflicts.leveldb"
<<<<<<< HEAD
=======

	// If we have failed at CR 5 times, probably it's never going to work and
	// we should give up.
	maxConflictResolutionAttempts = 5
>>>>>>> 8d9769c0
)

// CtxCROpID is the display name for the unique operation
// conflict resolution ID tag.
const CtxCROpID = "CRID"

type conflictInput struct {
	unmerged kbfsmd.Revision
	merged   kbfsmd.Revision
}

// ConflictResolver is responsible for resolving conflicts in the
// background.
type ConflictResolver struct {
	config           Config
	fbo              *folderBranchOps
	prepper          folderUpdatePrepper
	log              traceLogger
	deferLog         traceLogger
	maxRevsThreshold int

	inputChanLock sync.RWMutex
	inputChan     chan conflictInput

	// resolveGroup tracks the outstanding resolves.
	resolveGroup kbfssync.RepeatedWaitGroup

	inputLock     sync.Mutex
	currInput     conflictInput
	currCancel    context.CancelFunc
	lockNextTime  bool
	canceledCount int
}

// NewConflictResolver constructs a new ConflictResolver (and launches
// any necessary background goroutines).
func NewConflictResolver(
	config Config, fbo *folderBranchOps) *ConflictResolver {
	// make a logger with an appropriate module name
	branchSuffix := ""
	if fbo.branch() != MasterBranch {
		branchSuffix = " " + string(fbo.branch())
	}
	tlfStringFull := fbo.id().String()
	log := config.MakeLogger(fmt.Sprintf("CR %s%s", tlfStringFull[:8],
		branchSuffix))

	cr := &ConflictResolver{
		config: config,
		fbo:    fbo,
		prepper: folderUpdatePrepper{
			config:       config,
			folderBranch: fbo.folderBranch,
			blocks:       &fbo.blocks,
			log:          log,
		},
		log:              traceLogger{log},
		deferLog:         traceLogger{log.CloneWithAddedDepth(1)},
		maxRevsThreshold: crMaxRevsThresholdDefault,
		currInput: conflictInput{
			unmerged: kbfsmd.RevisionUninitialized,
			merged:   kbfsmd.RevisionUninitialized,
		},
	}

	if fbo.bType == standard && config.Mode().ConflictResolutionEnabled() {
		cr.startProcessing(BackgroundContextWithCancellationDelayer())
	}
	return cr
}

func (cr *ConflictResolver) startProcessing(baseCtx context.Context) {
	cr.inputChanLock.Lock()
	defer cr.inputChanLock.Unlock()

	if cr.inputChan != nil {
		return
	}
	cr.inputChan = make(chan conflictInput)
	go cr.processInput(baseCtx, cr.inputChan)
}

func (cr *ConflictResolver) stopProcessing() {
	cr.inputChanLock.Lock()
	defer cr.inputChanLock.Unlock()

	if cr.inputChan == nil {
		return
	}
	close(cr.inputChan)
	cr.inputChan = nil
}

// cancelExistingLocked must be called while holding cr.inputLock.
func (cr *ConflictResolver) cancelExistingLocked(ci conflictInput) bool {
	// The input is only interesting if one of the revisions is
	// greater than what we've looked at to date.
	if ci.unmerged <= cr.currInput.unmerged &&
		ci.merged <= cr.currInput.merged {
		return false
	}
	if cr.currCancel != nil {
		cr.currCancel()
	}
	return true
}

// ForceCancel cancels any currently-running CR, regardless of what
// its inputs were.
func (cr *ConflictResolver) ForceCancel() {
	cr.inputLock.Lock()
	defer cr.inputLock.Unlock()
	if cr.currCancel != nil {
		cr.currCancel()
	}
}

// processInput processes conflict resolution jobs from the given
// channel until it is closed. This function uses a parameter for the
// channel instead of accessing cr.inputChan directly so that it
// doesn't have to hold inputChanLock.
func (cr *ConflictResolver) processInput(baseCtx context.Context,
	inputChan <-chan conflictInput) {

	// Start off with a closed prevCRDone, so that the first CR call
	// doesn't have to wait.
	prevCRDone := make(chan struct{})
	close(prevCRDone)
	defer func() {
		cr.inputLock.Lock()
		defer cr.inputLock.Unlock()
		if cr.currCancel != nil {
			cr.currCancel()
		}
		CleanupCancellationDelayer(baseCtx)
	}()
	for ci := range inputChan {
		ctx := CtxWithRandomIDReplayable(baseCtx, CtxCRIDKey, CtxCROpID, cr.log)

		valid := func() bool {
			cr.inputLock.Lock()
			defer cr.inputLock.Unlock()
			valid := cr.cancelExistingLocked(ci)
			if !valid {
				return false
			}
			cr.log.CDebugf(ctx, "New conflict input %v following old "+
				"input %v", ci, cr.currInput)
			cr.currInput = ci
			ctx, cr.currCancel = context.WithCancel(ctx)
			return true
		}()
		if !valid {
			cr.log.CDebugf(ctx, "Ignoring uninteresting input: %v", ci)
			cr.resolveGroup.Done()
			continue
		}

		waitChan := prevCRDone
		prevCRDone = make(chan struct{}) // closed when doResolve finishes
		go func(ci conflictInput, done chan<- struct{}) {
			defer cr.resolveGroup.Done()
			defer close(done)
			// Wait for the previous CR without blocking any
			// Resolve callers, as that could result in deadlock
			// (KBFS-1001).
			select {
			case <-waitChan:
			case <-ctx.Done():
				cr.log.CDebugf(ctx, "Resolution canceled before starting")
				return
			}
			cr.doResolve(ctx, ci)
		}(ci, prevCRDone)
	}
}

// Resolve takes the latest known unmerged and merged revision
// numbers, and kicks off the resolution process.
func (cr *ConflictResolver) Resolve(ctx context.Context,
	unmerged kbfsmd.Revision, merged kbfsmd.Revision) {
	cr.inputChanLock.RLock()
	defer cr.inputChanLock.RUnlock()

	// CR can end up trying to cancel itself via the SyncAll call, so
	// prevent that from happening.
	if crOpID := ctx.Value(CtxCRIDKey); crOpID != nil {
		cr.log.CDebugf(ctx, "Ignoring self-resolve during CR")
		return
	}

	if cr.inputChan == nil {
		return
	}

	ci := conflictInput{unmerged, merged}
	func() {
		cr.inputLock.Lock()
		defer cr.inputLock.Unlock()
		// Cancel any running CR before we return, so the caller can be
		// confident any ongoing CR superseded by this new input will be
		// canceled before it releases any locks it holds.
		//
		// TODO: return early if this returns false, and log something
		// using a newly-pass-in context.
		_ = cr.cancelExistingLocked(ci)
	}()

	cr.resolveGroup.Add(1)
	cr.inputChan <- ci
}

// Wait blocks until the current set of submitted resolutions are
// complete (though not necessarily successful), or until the given
// context is canceled.
func (cr *ConflictResolver) Wait(ctx context.Context) error {
	return cr.resolveGroup.Wait(ctx)
}

// Shutdown cancels any ongoing resolutions and stops any background
// goroutines.
func (cr *ConflictResolver) Shutdown() {
	cr.stopProcessing()
}

// Pause cancels any ongoing resolutions and prevents any new ones from
// starting.
func (cr *ConflictResolver) Pause() {
	cr.stopProcessing()
}

// Restart re-enables conflict resolution, with a base context for CR
// operations.  baseCtx must have a cancellation delayer.
func (cr *ConflictResolver) Restart(baseCtx context.Context) {
	cr.startProcessing(baseCtx)
}

// BeginNewBranch resets any internal state to be ready to accept
// resolutions from a new branch.
func (cr *ConflictResolver) BeginNewBranch() {
	cr.inputLock.Lock()
	defer cr.inputLock.Unlock()
	// Reset the curr input so we don't ignore a future CR
	// request that uses the same revision number (i.e.,
	// because the previous CR failed to flush due to a
	// conflict).
	cr.currInput = conflictInput{}
}

func (cr *ConflictResolver) checkDone(ctx context.Context) error {
	select {
	case <-ctx.Done():
		return ctx.Err()
	default:
		return nil
	}
}

func (cr *ConflictResolver) getMDs(ctx context.Context, lState *lockState,
	writerLocked bool) (unmerged []ImmutableRootMetadata,
	merged []ImmutableRootMetadata, err error) {
	// First get all outstanding unmerged MDs for this device.
	var branchPoint kbfsmd.Revision
	if writerLocked {
		branchPoint, unmerged, err =
			cr.fbo.getUnmergedMDUpdatesLocked(ctx, lState)
	} else {
		branchPoint, unmerged, err =
			cr.fbo.getUnmergedMDUpdates(ctx, lState)
	}
	if err != nil {
		return nil, nil, err
	}

	if len(unmerged) > 0 && unmerged[0].BID() == kbfsmd.PendingLocalSquashBranchID {
		cr.log.CDebugf(ctx, "Squashing local branch")
		return unmerged, nil, nil
	}

	// Now get all the merged MDs, starting from after the branch
	// point.  We fetch the branch point (if possible) to make sure
	// it's the right predecessor of the unmerged branch.  TODO: stop
	// fetching the branch point and remove the successor check below
	// once we fix KBFS-1664.
	fetchFrom := branchPoint + 1
	if branchPoint >= kbfsmd.RevisionInitial {
		fetchFrom = branchPoint
	}
	merged, err = getMergedMDUpdates(
		ctx, cr.fbo.config, cr.fbo.id(), fetchFrom, nil)
	if err != nil {
		return nil, nil, err
	}

	if len(unmerged) > 0 {
		err := merged[0].CheckValidSuccessor(
			merged[0].mdID, unmerged[0].ReadOnly())
		if err != nil {
			cr.log.CDebugf(ctx, "Branch point (rev=%d, mdID=%s) is not a "+
				"valid successor for unmerged rev %d (mdID=%s, bid=%s)",
				merged[0].Revision(), merged[0].mdID, unmerged[0].Revision(),
				unmerged[0].mdID, unmerged[0].BID())
			return nil, nil, err
		}
	}

	// Remove branch point.
	if len(merged) > 0 && fetchFrom == branchPoint {
		merged = merged[1:]
	}

	return unmerged, merged, nil
}

// updateCurrInput assumes that both unmerged and merged are
// non-empty.
func (cr *ConflictResolver) updateCurrInput(ctx context.Context,
	unmerged, merged []ImmutableRootMetadata) (err error) {
	cr.inputLock.Lock()
	defer cr.inputLock.Unlock()
	// check done while holding the lock, so we know for sure if
	// we've already been canceled and replaced by a new input.
	err = cr.checkDone(ctx)
	if err != nil {
		return err
	}

	prevInput := cr.currInput
	defer func() {
		// reset the currInput if we get an error below
		if err != nil {
			cr.currInput = prevInput
		}
	}()

	rev := unmerged[len(unmerged)-1].bareMd.RevisionNumber()
	if rev < cr.currInput.unmerged {
		return fmt.Errorf("Unmerged revision %d is lower than the "+
			"expected unmerged revision %d", rev, cr.currInput.unmerged)
	}
	cr.currInput.unmerged = rev

	if len(merged) > 0 {
		rev = merged[len(merged)-1].bareMd.RevisionNumber()
		if rev < cr.currInput.merged {
			return fmt.Errorf("Merged revision %d is lower than the "+
				"expected merged revision %d", rev, cr.currInput.merged)
		}
	} else {
		rev = kbfsmd.RevisionUninitialized
	}
	cr.currInput.merged = rev

	// Take the lock right away next time if either there are lots of
	// unmerged revisions, or this is a local squash and we won't
	// block for very long.
	//
	// TODO: if there are a lot of merged revisions, and they keep
	// coming, we might consider doing a "partial" resolution, writing
	// the result back to the unmerged branch (basically "rebasing"
	// it).  See KBFS-1896.
	if (len(unmerged) > cr.maxRevsThreshold) ||
		(len(unmerged) > 0 && unmerged[0].BID() == kbfsmd.PendingLocalSquashBranchID) {
		cr.lockNextTime = true
	}
	return nil
}

func (cr *ConflictResolver) makeChains(ctx context.Context,
	unmerged, merged []ImmutableRootMetadata) (
	unmergedChains, mergedChains *crChains, err error) {
	unmergedChains, err = newCRChainsForIRMDs(
		ctx, cr.config.Codec(), unmerged, &cr.fbo.blocks, true)
	if err != nil {
		return nil, nil, err
	}

	// Make sure we don't try to unref any blocks that have already
	// been GC'd in the merged branch.
	for _, md := range merged {
		for _, op := range md.data.Changes.Ops {
			_, isGCOp := op.(*GCOp)
			if !isGCOp {
				continue
			}
			for _, ptr := range op.Unrefs() {
				unmergedChains.doNotUnrefPointers[ptr] = true
			}
		}
	}

	// If there are no new merged changes, don't make any merged
	// chains.
	if len(merged) == 0 {
		return unmergedChains, newCRChainsEmpty(), nil
	}

	mergedChains, err = newCRChainsForIRMDs(
		ctx, cr.config.Codec(), merged, &cr.fbo.blocks, true)
	if err != nil {
		return nil, nil, err
	}

	// Make the chain summaries.  Identify using the unmerged chains,
	// since those are most likely to be able to identify a node in
	// the cache.
	unmergedSummary := unmergedChains.summary(unmergedChains, cr.fbo.nodeCache)
	mergedSummary := mergedChains.summary(unmergedChains, cr.fbo.nodeCache)

	// Ignore CR summaries for pending local squashes.
	if len(unmerged) == 0 || unmerged[0].BID() != kbfsmd.PendingLocalSquashBranchID {
		cr.fbo.status.setCRSummary(unmergedSummary, mergedSummary)
	}
	return unmergedChains, mergedChains, nil
}

// A helper class that implements sort.Interface to sort paths by
// descending path length.
type crSortedPaths []path

// Len implements sort.Interface for crSortedPaths
func (sp crSortedPaths) Len() int {
	return len(sp)
}

// Less implements sort.Interface for crSortedPaths
func (sp crSortedPaths) Less(i, j int) bool {
	return len(sp[i].path) > len(sp[j].path)
}

// Swap implements sort.Interface for crSortedPaths
func (sp crSortedPaths) Swap(i, j int) {
	sp[j], sp[i] = sp[i], sp[j]
}

func createdFileWithConflictingWrite(unmergedChains, mergedChains *crChains,
	unmergedOriginal, mergedOriginal BlockPointer) bool {
	mergedChain := mergedChains.byOriginal[mergedOriginal]
	unmergedChain := unmergedChains.byOriginal[unmergedOriginal]
	if mergedChain == nil || unmergedChain == nil {
		return false
	}

	unmergedWriteRange := unmergedChain.getCollapsedWriteRange()
	mergedWriteRange := mergedChain.getCollapsedWriteRange()
	// Are they exactly equivalent?
	if writeRangesEquivalent(unmergedWriteRange, mergedWriteRange) {
		unmergedChain.removeSyncOps()
		return false
	}

	// If the unmerged one is just a truncate, we can safely ignore
	// the unmerged chain.
	if len(unmergedWriteRange) == 1 && unmergedWriteRange[0].isTruncate() &&
		unmergedWriteRange[0].Off == 0 {
		unmergedChain.removeSyncOps()
		return false
	}

	// If the merged one is just a truncate, we can safely ignore
	// the merged chain.
	if len(mergedWriteRange) == 1 && mergedWriteRange[0].isTruncate() &&
		mergedWriteRange[0].Off == 0 {
		mergedChain.removeSyncOps()
		return false
	}

	return true
}

// createdFileWithNonzeroSizes checks two possibly-conflicting
// createOps and returns true if the corresponding file has non-zero
// directory entry sizes in both the unmerged and merged branch.  We
// need to check this sometimes, because a call to
// `createdFileWithConflictingWrite` might not have access to syncOps
// that have been resolved away in a previous iteration.  See
// KBFS-2825 for details.
func (cr *ConflictResolver) createdFileWithNonzeroSizes(
	ctx context.Context, unmergedChains, mergedChains *crChains,
	unmergedChain *crChain, mergedChain *crChain,
	unmergedCop, mergedCop *createOp) (bool, error) {
	lState := makeFBOLockState()
	// The pointers on the ops' final paths aren't necessarily filled
	// in, so construct our own partial paths using the chain
	// pointers, which are enough to satisfy `GetEntry`.
	mergedPath := path{
		FolderBranch: mergedCop.getFinalPath().FolderBranch,
		path: []pathNode{
			{mergedChain.mostRecent, ""},
			{zeroPtr, mergedCop.NewName},
		},
	}
	kmd := mergedChains.mostRecentChainMDInfo
	mergedEntry, err := cr.fbo.blocks.GetEntry(ctx, lState, kmd, mergedPath)
	if _, noExists := errors.Cause(err).(NoSuchNameError); noExists {
		return false, nil
	} else if err != nil {
		return false, err
	}

	kmd = unmergedChains.mostRecentChainMDInfo
	unmergedPath := path{
		FolderBranch: mergedCop.getFinalPath().FolderBranch,
		path: []pathNode{
			{unmergedChain.mostRecent, ""},
			{zeroPtr, mergedCop.NewName},
		},
	}
	unmergedEntry, err := cr.fbo.blocks.GetEntry(ctx, lState, kmd, unmergedPath)
	if _, noExists := errors.Cause(err).(NoSuchNameError); noExists {
		return false, nil
	} else if err != nil {
		return false, err
	}

	if mergedEntry.Size > 0 && unmergedEntry.Size > 0 {
		cr.log.CDebugf(ctx,
			"Not merging files named %s with non-zero sizes "+
				"(merged=%d unmerged=%d)",
			unmergedCop.NewName, mergedEntry.Size, unmergedEntry.Size)
		return true, nil
	}
	return false, nil
}

// checkPathForMerge checks whether the given unmerged chain and path
// contains any newly-created subdirectories that were created
// simultaneously in the merged branch as well.  If so, it recursively
// checks that directory as well.  It returns a slice of any new
// unmerged paths that need to be checked for conflicts later in
// conflict resolution, for all subdirectories of the given path.
func (cr *ConflictResolver) checkPathForMerge(ctx context.Context,
	unmergedChain *crChain, unmergedPath path,
	unmergedChains, mergedChains *crChains) ([]path, error) {
	mergedChain, ok := mergedChains.byOriginal[unmergedChain.original]
	if !ok {
		// No corresponding merged chain means we don't have to merge
		// any directories.
		return nil, nil
	}

	// Find instances of the same directory being created in both
	// branches.  Only merge completely new directories -- anything
	// involving a rename will result in a conflict for now.
	//
	// TODO: have a better merge strategy for renamed directories!
	mergedCreates := make(map[string]*createOp)
	for _, op := range mergedChain.ops {
		cop, ok := op.(*createOp)
		if !ok || len(cop.Refs()) == 0 || cop.renamed {
			continue
		}
		mergedCreates[cop.NewName] = cop
	}

	if len(mergedCreates) == 0 {
		return nil, nil
	}

	var newUnmergedPaths []path
	toDrop := make(map[int]bool)
	for i, op := range unmergedChain.ops {
		cop, ok := op.(*createOp)
		if !ok || len(cop.Refs()) == 0 || cop.renamed {
			continue
		}

		// Is there a corresponding merged create with the same type?
		mergedCop, ok := mergedCreates[cop.NewName]
		if !ok || mergedCop.Type != cop.Type {
			continue
		}
		unmergedOriginal := cop.Refs()[0]
		mergedOriginal := mergedCop.Refs()[0]
		if cop.Type != Dir {
			// Only merge files if they don't both have writes.
			// Double-check the directory blocks to see if the files
			// have non-zero sizes, because an earlier resolution
			// might have collapsed all the sync ops away.
			if createdFileWithConflictingWrite(unmergedChains, mergedChains,
				unmergedOriginal, mergedOriginal) {
				continue
			}
			conflicts, err := cr.createdFileWithNonzeroSizes(
				ctx, unmergedChains, mergedChains, unmergedChain, mergedChain,
				cop, mergedCop)
			if err != nil {
				return nil, err
			}
			if conflicts {
				continue
			}
		}

		toDrop[i] = true

		cr.log.CDebugf(ctx, "Merging name %s (%s) in %v (unmerged original %v "+
			"changed to %v)", cop.NewName, cop.Type, unmergedChain.mostRecent,
			unmergedOriginal, mergedOriginal)
		// Change the original to match the merged original, so we can
		// check for conflicts later.  Note that the most recent will
		// stay the same, so we can still match the unmerged path
		// correctly.
		err := unmergedChains.changeOriginal(unmergedOriginal, mergedOriginal)
		if _, notFound := errors.Cause(err).(NoChainFoundError); notFound {
			unmergedChains.toUnrefPointers[unmergedOriginal] = true
			continue
		} else if err != nil {
			return nil, err
		} else if unmergedOriginal == mergedOriginal {
			cr.log.CDebugf(ctx,
				"Treating self-conflicting directory like a normal conflict")
		}

		unmergedChain, ok := unmergedChains.byOriginal[mergedOriginal]
		if !ok {
			return nil, fmt.Errorf("Change original (%v -> %v) didn't work",
				unmergedOriginal, mergedOriginal)
		}
		newPath := unmergedPath.ChildPath(cop.NewName, unmergedChain.mostRecent)
		if cop.Type == Dir {
			// recurse for this chain
			newPaths, err := cr.checkPathForMerge(ctx, unmergedChain, newPath,
				unmergedChains, mergedChains)
			if err != nil {
				return nil, err
			}
			// Add any further subdirectories that need merging under this
			// subdirectory.
			newUnmergedPaths = append(newUnmergedPaths, newPaths...)
		} else {
			// Set the path for all child ops
			unrefedOrig := false
			for _, op := range unmergedChain.ops {
				op.setFinalPath(newPath)
				_, isSyncOp := op.(*syncOp)
				// If a later write overwrites the original, take it
				// out of the unmerged created list so it can be
				// properly unreferenced.
				if !unrefedOrig && isSyncOp {
					unrefedOrig = true
					delete(unmergedChains.createdOriginals, mergedOriginal)
				}
			}
		}
		// Then add this create's path.
		newUnmergedPaths = append(newUnmergedPaths, newPath)
	}

	// Remove the unneeded create ops
	if len(toDrop) > 0 {
		newOps := make([]op, 0, len(unmergedChain.ops)-len(toDrop))
		for i, op := range unmergedChain.ops {
			if toDrop[i] {
				cr.log.CDebugf(ctx,
					"Dropping double create unmerged operation: %s", op)
			} else {
				newOps = append(newOps, op)
			}
		}
		unmergedChain.ops = newOps
	}

	return newUnmergedPaths, nil
}

// findCreatedDirsToMerge finds directories that were created in both
// the unmerged and merged branches, and resets the original unmerged
// pointer to match the original merged pointer. It returns a slice of
// new unmerged paths that need to be combined with the unmergedPaths
// slice.
func (cr *ConflictResolver) findCreatedDirsToMerge(ctx context.Context,
	unmergedPaths []path, unmergedChains, mergedChains *crChains) (
	[]path, error) {
	var newUnmergedPaths []path
	for _, unmergedPath := range unmergedPaths {
		unmergedChain, ok :=
			unmergedChains.byMostRecent[unmergedPath.tailPointer()]
		if !ok {
			return nil, fmt.Errorf("findCreatedDirsToMerge: No unmerged chain "+
				"for most recent %v", unmergedPath.tailPointer())
		}

		newPaths, err := cr.checkPathForMerge(ctx, unmergedChain, unmergedPath,
			unmergedChains, mergedChains)
		if err != nil {
			return nil, err
		}
		newUnmergedPaths = append(newUnmergedPaths, newPaths...)
	}
	return newUnmergedPaths, nil
}

type createMapKey struct {
	ptr  BlockPointer
	name string
}

// addChildBlocksIfIndirectFile adds refblocks for all child blocks of
// the given file.  It will return an error if called with a pointer
// that doesn't represent a file.
func (cr *ConflictResolver) addChildBlocksIfIndirectFile(ctx context.Context,
	lState *lockState, unmergedChains *crChains, currPath path, op op) error {
	// For files with indirect pointers, add all child blocks
	// as refblocks for the re-created file.
	infos, err := cr.fbo.blocks.GetIndirectFileBlockInfos(
		ctx, lState, unmergedChains.mostRecentChainMDInfo, currPath)
	if err != nil {
		return err
	}
	if len(infos) > 0 {
		cr.log.CDebugf(ctx, "Adding child pointers for recreated "+
			"file %s", currPath)
		for _, info := range infos {
			op.AddRefBlock(info.BlockPointer)
		}
	}
	return nil
}

// resolvedMergedPathTail takes an unmerged path, and returns as much
// of the tail-end of the corresponding merged path that it can, using
// only information within the chains.  It may not be able to return a
// complete chain if, for example, a directory was changed in the
// unmerged branch but not in the merged branch, and so the merged
// chain would not have enough information to construct the merged
// branch completely. This function returns the partial path, as well
// as the most recent pointer to the first changed node in the merged
// chains (which can be subsequently used to find the beginning of the
// merged path).
//
// The given unmerged path should be for a node that wasn't created
// during the unmerged branch.
//
// It is also possible for directories used in the unmerged path to
// have been completely removed from the merged path.  In this case,
// they need to be recreated.  So this function also returns a slice
// of create ops that will need to be replayed in the merged branch
// for the conflicts to be resolved; all of these ops have their
// writer info set to the given one.
func (cr *ConflictResolver) resolveMergedPathTail(ctx context.Context,
	lState *lockState, unmergedPath path,
	unmergedChains, mergedChains *crChains,
	currUnmergedWriterInfo writerInfo) (
	path, BlockPointer, []*createOp, error) {
	unmergedOriginal, err :=
		unmergedChains.originalFromMostRecent(unmergedPath.tailPointer())
	if err != nil {
		cr.log.CDebugf(ctx, "Couldn't find original pointer for %v",
			unmergedPath.tailPointer())
		return path{}, BlockPointer{}, nil, err
	}

	var recreateOps []*createOp // fill in backwards, and reverse at the end
	currOriginal := unmergedOriginal
	currPath := unmergedPath
	mergedPath := path{
		FolderBranch: unmergedPath.FolderBranch,
		path:         nil, // fill in backwards, and reverse at the end
	}

	// First find the earliest merged parent.
	for mergedChains.isDeleted(currOriginal) {
		cr.log.CDebugf(ctx, "%v was deleted in the merged branch (%s)",
			currOriginal, currPath)
		if !currPath.hasValidParent() {
			return path{}, BlockPointer{}, nil,
				fmt.Errorf("Couldn't find valid merged parent path for %v",
					unmergedOriginal)
		}

		// If this node has been deleted, we need to search
		// backwards in the path to find the latest node that
		// hasn't been deleted and re-recreate nodes upward from
		// there.
		name := currPath.tailName()
		mergedPath.path = append(mergedPath.path, pathNode{
			BlockPointer: currOriginal,
			Name:         name,
		})
		parentPath := *currPath.parentPath()
		parentOriginal, err :=
			unmergedChains.originalFromMostRecent(parentPath.tailPointer())
		if err != nil {
			cr.log.CDebugf(ctx, "Couldn't find original pointer for %v",
				parentPath.tailPointer())
			return path{}, BlockPointer{}, nil, err
		}

		// Drop the merged rmOp since we're recreating it, and we
		// don't want to replay that notification locally.
		if mergedChain, ok := mergedChains.byOriginal[parentOriginal]; ok {
			mergedMostRecent, err :=
				mergedChains.mostRecentFromOriginalOrSame(currOriginal)
			if err != nil {
				return path{}, BlockPointer{}, nil, err
			}
		outer:
			for i, op := range mergedChain.ops {
				ro, ok := op.(*rmOp)
				if !ok {
					continue
				}
				// Use the unref'd pointer, and not the name, to identify
				// the operation, since renames might have happened on the
				// merged branch.
				for _, unref := range ro.Unrefs() {
					if unref != mergedMostRecent {
						continue
					}

					mergedChain.ops =
						append(mergedChain.ops[:i], mergedChain.ops[i+1:]...)
					break outer
				}
			}
		} else {
			// If there's no chain, then likely a previous resolution
			// removed an entire directory tree, and so the individual
			// rm operations aren't listed.  In that case, there's no
			// rm op to remove.
			cr.log.CDebugf(ctx, "No corresponding merged chain for parent "+
				"%v; skipping rm removal", parentOriginal)
		}

		de, err := cr.fbo.blocks.GetEntry(
			ctx, lState, unmergedChains.mostRecentChainMDInfo, currPath)
		if err != nil {
			return path{}, BlockPointer{}, nil, err
		}
		co, err := newCreateOp(name, parentOriginal, de.Type)
		if err != nil {
			return path{}, BlockPointer{}, nil, err
		}
		co.AddSelfUpdate(parentOriginal)
		co.setFinalPath(parentPath)
		co.AddRefBlock(currOriginal)
		co.setWriterInfo(currUnmergedWriterInfo)

		if co.Type != Dir {
			err = cr.addChildBlocksIfIndirectFile(ctx, lState,
				unmergedChains, currPath, co)
			if err != nil {
				return path{}, BlockPointer{}, nil, err
			}

			// Delete any sync/setattr ops on the removed, merged file.
			if mergedChain, ok := mergedChains.byOriginal[currOriginal]; ok {
				mergedChains.removeChain(mergedChain.mostRecent)
			}
		}

		// If this happens to have been renamed on the unmerged
		// branch, drop the rm half of the rename operation; just
		// leave it as a create.
		if ri, ok := unmergedChains.renamedOriginals[currOriginal]; ok {
			oldParent, ok := unmergedChains.byOriginal[ri.originalOldParent]
			if !ok {
				cr.log.CDebugf(ctx, "Couldn't find chain for original "+
					"old parent: %v", ri.originalOldParent)
				return path{}, BlockPointer{}, nil,
					errors.WithStack(NoChainFoundError{ri.originalOldParent})
			}
			for _, op := range oldParent.ops {
				ro, ok := op.(*rmOp)
				if !ok {
					continue
				}
				if ro.OldName == ri.oldName {
					ro.dropThis = true
					break
				}
			}

			// Replace the create op with the new recreate op,
			// which contains the proper refblock.
			newParent, ok := unmergedChains.byOriginal[ri.originalNewParent]
			if !ok {
				cr.log.CDebugf(ctx, "Couldn't find chain for original new "+
					"parent: %v", ri.originalNewParent)
				return path{}, BlockPointer{}, nil,
					errors.WithStack(NoChainFoundError{ri.originalNewParent})
			}
			for i, op := range newParent.ops {
				oldCo, ok := op.(*createOp)
				if !ok {
					continue
				}
				if oldCo.NewName == ri.newName {
					newParent.ops[i] = co
					break
				}
			}
		} else {
			recreateOps = append(recreateOps, co)
		}

		currOriginal = parentOriginal
		currPath = parentPath
	}

	// Now we have the latest pointer along the path that is
	// shared between the branches.  Our next step is to find the
	// current merged path to the most recent version of that
	// original.  We can do that as follows:
	// * If the pointer has been changed in the merged branch, we
	//   can search for it later using fbo.blocks.SearchForNodes
	// * If it hasn't been changed, check if it has been renamed to
	//   somewhere else.  If so, use fbo.blocks.SearchForNodes on
	//   that parent later.
	// * Otherwise, iterate up the path towards the root.
	var mostRecent BlockPointer
	for i := len(currPath.path) - 1; i >= 0; i-- {
		currOriginal, err := unmergedChains.originalFromMostRecent(
			currPath.path[i].BlockPointer)
		if err != nil {
			cr.log.CDebugf(ctx, "Couldn't find original pointer for %v",
				currPath.path[i])
			return path{}, BlockPointer{}, nil, err
		}

		// Has it changed in the merged branch?
		mostRecent, err = mergedChains.mostRecentFromOriginal(currOriginal)
		if err == nil {
			break
		}

		mergedPath.path = append(mergedPath.path, pathNode{
			BlockPointer: currOriginal,
			Name:         currPath.path[i].Name,
		})

		// Has it been renamed?
		if originalParent, newName, ok :=
			mergedChains.renamedParentAndName(currOriginal); ok {
			cr.log.CDebugf(ctx, "%v has been renamed in the merged branch",
				currOriginal)
			mostRecentParent, err :=
				mergedChains.mostRecentFromOriginal(originalParent)
			if err != nil {
				cr.log.CDebugf(ctx, "Couldn't find original pointer for %v",
					originalParent)
				return path{}, BlockPointer{}, nil, err
			}
			mostRecent = mostRecentParent
			// update the name for this renamed node
			mergedPath.path[len(mergedPath.path)-1].Name = newName
			break
		}
	}

	// reverse the merged path
	for i, j := 0, len(mergedPath.path)-1; i < j; i, j = i+1, j-1 {
		mergedPath.path[i], mergedPath.path[j] =
			mergedPath.path[j], mergedPath.path[i]
	}

	// reverse recreateOps
	for i, j := 0, len(recreateOps)-1; i < j; i, j = i+1, j-1 {
		recreateOps[i], recreateOps[j] = recreateOps[j], recreateOps[i]
	}

	return mergedPath, mostRecent, recreateOps, nil
}

// resolveMergedPaths maps each tail most recent pointer for all the
// given unmerged paths to a corresponding path in the merged branch.
// The merged branch may be missing some nodes that have been deleted;
// in that case, the merged path will contain placeholder path nodes
// using the original pointers for those directories.
//
// This function also returns a set of createOps that can be used to
// recreate the missing directories in the merged branch.  If the
// parent directory needing the create has been deleted, then the
// unref ptr in the createOp contains the original pointer for the
// directory rather than the most recent merged pointer.
//
// It also potentially returns a new slice of unmerged paths that the
// caller should combine with the existing slice, corresponding to
// deleted unmerged chains that still have relevant operations to
// resolve.
func (cr *ConflictResolver) resolveMergedPaths(ctx context.Context,
	lState *lockState, unmergedPaths []path,
	unmergedChains, mergedChains *crChains,
	currUnmergedWriterInfo writerInfo) (
	map[BlockPointer]path, []*createOp, []path, error) {
	// maps each most recent unmerged pointer to the corresponding
	// most recent merged path.
	mergedPaths := make(map[BlockPointer]path)

	chainsToSearchFor := make(map[BlockPointer][]BlockPointer)
	var ptrs []BlockPointer

	// While we're at it, find any deleted unmerged directory chains
	// containing operations, where the corresponding merged chain has
	// changed.  The unmerged rm ops will need to be re-applied in
	// that case.
	var newUnmergedPaths []path
	for original, unmergedChain := range unmergedChains.byOriginal {
		if !unmergedChains.isDeleted(original) || len(unmergedChain.ops) == 0 ||
			unmergedChain.isFile() {
			continue
		}
		mergedChain, ok := mergedChains.byOriginal[original]
		if !ok || len(mergedChain.ops) == 0 ||
			mergedChains.isDeleted(original) {
			continue
		}

		cr.log.CDebugf(ctx, "A modified unmerged path %v was deleted but "+
			"also modified in the merged branch %v",
			unmergedChain.mostRecent, mergedChain.mostRecent)

		// We know that everything in the directory has been removed,
		// so only rm ops matter.
		var newOps []op
		for _, op := range unmergedChain.ops {
			if rop, ok := op.(*rmOp); ok {
				newOps = append(newOps, rop)
			}
		}
		unmergedChain.ops = newOps

		// Fake the unmerged path, it doesn't matter
		unmergedPath := path{
			FolderBranch: cr.fbo.folderBranch,
			path:         []pathNode{{BlockPointer: unmergedChain.mostRecent}},
		}
		chainsToSearchFor[mergedChain.mostRecent] =
			append(chainsToSearchFor[mergedChain.mostRecent],
				unmergedChain.mostRecent)
		ptrs = append(ptrs, mergedChain.mostRecent)
		newUnmergedPaths = append(newUnmergedPaths, unmergedPath)
	}

	// Skip out early if there's nothing to do.
	if len(unmergedPaths) == 0 && len(ptrs) == 0 {
		return mergedPaths, nil, nil, nil
	}

	// For each unmerged path, find the corresponding most recent
	// pointer in the merged path.  Track which entries need to be
	// re-created.
	var recreateOps []*createOp
	createsSeen := make(map[createMapKey]bool)
	// maps a merged most recent pointer to the set of unmerged most
	// recent pointers that need some of their path filled in.
	for _, p := range unmergedPaths {
		mergedPath, mostRecent, ops, err := cr.resolveMergedPathTail(
			ctx, lState, p, unmergedChains, mergedChains,
			currUnmergedWriterInfo)
		if err != nil {
			return nil, nil, nil, err
		}

		// Save any recreateOps we've haven't seen yet.
		for _, op := range ops {
			key := createMapKey{op.Dir.Unref, op.NewName}
			if _, ok := createsSeen[key]; ok {
				continue
			}
			createsSeen[key] = true
			recreateOps = append(recreateOps, op)
		}

		// At the end of this process, we are left with a merged path
		// that begins just after mostRecent.  We will fill this in
		// later with the searchFromNodes result.
		mergedPaths[p.tailPointer()] = mergedPath
		if !mergedPath.isValid() {
			// Temporary debugging for KBFS-2507.
			cr.log.CDebugf(ctx, "Adding invalid merged path for %v "+
				"(may be temporary)", p.tailPointer())
		}

		if mostRecent.IsInitialized() {
			// Remember to fill in the corresponding mergedPath once we
			// get mostRecent's full path.
			chainsToSearchFor[mostRecent] =
				append(chainsToSearchFor[mostRecent], p.tailPointer())
		}
	}

	// Now we can search for all the merged paths that need to be
	// updated due to unmerged operations.  Start with a clean node
	// cache for the merged branch.
	newPtrs := make(map[BlockPointer]bool)
	for ptr := range mergedChains.byMostRecent {
		newPtrs[ptr] = true
	}
	for ptr := range chainsToSearchFor {
		ptrs = append(ptrs, ptr)
	}

	if len(ptrs) == 0 {
		// Nothing to search for
		return mergedPaths, recreateOps, newUnmergedPaths, nil
	}

	mergedNodeCache := newNodeCacheStandard(cr.fbo.folderBranch)
	nodeMap, _, err := cr.fbo.blocks.SearchForNodes(
		ctx, mergedNodeCache, ptrs, newPtrs,
		mergedChains.mostRecentChainMDInfo,
		mergedChains.mostRecentChainMDInfo.GetRootDirEntry().BlockPointer)
	if err != nil {
		return nil, nil, nil, err
	}

	for ptr, n := range nodeMap {
		if n == nil {
			// All the pointers we're looking for should definitely be
			// findable in the merged branch somewhere.
			return nil, nil, nil, NodeNotFoundError{ptr}
		}

		p := mergedNodeCache.PathFromNode(n)
		for _, unmergedMostRecent := range chainsToSearchFor[ptr] {
			// Prepend the found path to the existing path
			mergedPath := mergedPaths[unmergedMostRecent]
			if !mergedPath.isValid() {
				// Temporary debugging for KBFS-2507.
				cr.log.CDebugf(ctx, "Populating merged path for %v with %v",
					unmergedMostRecent, p.path)
			}

			newPath := make([]pathNode, len(p.path)+len(mergedPath.path))
			copy(newPath[:len(p.path)], p.path)
			copy(newPath[len(p.path):], mergedPath.path)
			mergedPath.path = newPath
			mergedPaths[unmergedMostRecent] = mergedPath

			// update the final paths for those corresponding merged
			// chains
			mergedMostRecent := mergedPath.tailPointer()
			chain, ok := mergedChains.byMostRecent[mergedMostRecent]
			if !ok {
				// it's ok for the merged path not to exist because we
				// might still need to create it.
				continue
			}
			for _, op := range chain.ops {
				op.setFinalPath(mergedPath)
			}
		}
	}

	return mergedPaths, recreateOps, newUnmergedPaths, nil
}

// buildChainsAndPaths make crChains for both the unmerged and merged
// branches since the branch point, the corresponding full paths for
// those changes, any new recreate ops, and returns the MDs used to
// compute all this. Note that even if err is nil, the merged MD list
// might be non-nil to allow for better error handling.
//
// This always returns the merged MDs, even in an error case, to allow
// the caller's error-handling code to unstage if necessary.
func (cr *ConflictResolver) buildChainsAndPaths(
	ctx context.Context, lState *lockState, writerLocked bool) (
	unmergedChains, mergedChains *crChains, unmergedPaths []path,
	mergedPaths map[BlockPointer]path, recreateOps []*createOp,
	unmerged, merged []ImmutableRootMetadata, err error) {
	// Fetch the merged and unmerged MDs
	unmerged, merged, err = cr.getMDs(ctx, lState, writerLocked)
	if err != nil {
		return nil, nil, nil, nil, nil, nil, nil, err
	}

	if len(unmerged) == 0 {
		cr.log.CDebugf(ctx, "Skipping merge process due to empty MD list")
		return nil, nil, nil, nil, nil, nil, merged, nil
	}

	// Update the current input to reflect the MDs we'll actually be
	// working with.
	err = cr.updateCurrInput(ctx, unmerged, merged)
	if err != nil {
		return nil, nil, nil, nil, nil, nil, merged, err
	}

	// Canceled before we start the heavy lifting?
	err = cr.checkDone(ctx)
	if err != nil {
		return nil, nil, nil, nil, nil, nil, merged, err
	}

	// Make the chains
	unmergedChains, mergedChains, err = cr.makeChains(ctx, unmerged, merged)
	if err != nil {
		return nil, nil, nil, nil, nil, nil, merged, err
	}

	// TODO: if the root node didn't change in either chain, we can
	// short circuit the rest of the process with a really easy
	// merge...

	// Get the full path for every most recent unmerged pointer with a
	// chain of unmerged operations, and which was not created or
	// deleted within in the unmerged branch.
	unmergedPaths, err = unmergedChains.getPaths(ctx, &cr.fbo.blocks,
		cr.log, cr.fbo.nodeCache, false, cr.config.Mode().IsTestMode())
	if err != nil {
		return nil, nil, nil, nil, nil, nil, merged, err
	}

	// Add in any directory paths that were created in both branches.
	newUnmergedPaths, err := cr.findCreatedDirsToMerge(ctx, unmergedPaths,
		unmergedChains, mergedChains)
	if err != nil {
		return nil, nil, nil, nil, nil, nil, merged, err
	}
	unmergedPaths = append(unmergedPaths, newUnmergedPaths...)
	if len(newUnmergedPaths) > 0 {
		sort.Sort(crSortedPaths(unmergedPaths))
	}

	// Mark the recreate ops as being authored by the current user.
	kbpki := cr.config.KBPKI()
	session, err := kbpki.GetCurrentSession(ctx)
	if err != nil {
		return nil, nil, nil, nil, nil, nil, merged, err
	}

	currUnmergedWriterInfo := newWriterInfo(session.UID,
		session.VerifyingKey, unmerged[len(unmerged)-1].Revision())

	// Find the corresponding path in the merged branch for each of
	// these unmerged paths, and the set of any createOps needed to
	// apply these unmerged operations in the merged branch.
	mergedPaths, recreateOps, newUnmergedPaths, err = cr.resolveMergedPaths(
		ctx, lState, unmergedPaths, unmergedChains, mergedChains,
		currUnmergedWriterInfo)
	if err != nil {
		return nil, nil, nil, nil, nil, nil, merged, err
	}
	unmergedPaths = append(unmergedPaths, newUnmergedPaths...)
	if len(newUnmergedPaths) > 0 {
		sort.Sort(crSortedPaths(unmergedPaths))
	}

	return unmergedChains, mergedChains, unmergedPaths, mergedPaths,
		recreateOps, unmerged, merged, nil
}

// addRecreateOpsToUnmergedChains inserts each recreateOp, into its
// appropriate unmerged chain, creating one if it doesn't exist yet.
// It also adds entries as necessary to mergedPaths, and returns a
// slice of new unmergedPaths to be added.
func (cr *ConflictResolver) addRecreateOpsToUnmergedChains(ctx context.Context,
	recreateOps []*createOp, unmergedChains, mergedChains *crChains,
	mergedPaths map[BlockPointer]path) ([]path, error) {
	if len(recreateOps) == 0 {
		return nil, nil
	}

	// First create a lookup table that maps every block pointer in
	// every merged path to a corresponding key in the mergedPaths map.
	keys := make(map[BlockPointer]BlockPointer)
	for ptr, p := range mergedPaths {
		for _, node := range p.path {
			keys[node.BlockPointer] = ptr
		}
	}

	var newUnmergedPaths []path
	for _, rop := range recreateOps {
		// If rop.Dir.Unref is a merged most recent pointer, look up the
		// original.  Otherwise rop.Dir.Unref is the original.  Use the
		// original to look up the appropriate unmerged chain and stick
		// this op at the front.
		origTargetPtr, err :=
			mergedChains.originalFromMostRecentOrSame(rop.Dir.Unref)
		if err != nil {
			return nil, err
		}

		chain, ok := unmergedChains.byOriginal[origTargetPtr]
		if !ok {
			return nil, fmt.Errorf("recreateOp for %v has no chain",
				origTargetPtr)
		}
		if len(chain.ops) == 0 {
			newUnmergedPaths = append(newUnmergedPaths, rop.getFinalPath())
		}
		chain.ops = append([]op{rop}, chain.ops...)

		// Look up the corresponding unmerged most recent pointer, and
		// check whether there's a merged path for it yet.  If not,
		// create one by looking it up in the lookup table (created
		// above) and taking the appropriate subpath.
		_, ok = mergedPaths[chain.mostRecent]
		if !ok {
			mergedMostRecent := chain.original
			if !mergedChains.isDeleted(chain.original) {
				if mChain, ok := mergedChains.byOriginal[chain.original]; ok {
					mergedMostRecent = mChain.mostRecent
				}
			}
			key, ok := keys[mergedMostRecent]
			if !ok {
				return nil, fmt.Errorf("Couldn't find a merged path "+
					"containing the target of a recreate op: %v",
					mergedMostRecent)
			}
			currPath := mergedPaths[key]
			for currPath.tailPointer() != mergedMostRecent &&
				currPath.hasValidParent() {
				currPath = *currPath.parentPath()
			}
			mergedPaths[chain.mostRecent] = currPath
		}
	}

	return newUnmergedPaths, nil
}

// convertCreateIntoSymlink finds the create operation for the given
// node in the chain, and makes it into one that creates a new symlink
// (for directories) or a file copy.  It also removes the
// corresponding remove operation from the old parent chain.
func (cr *ConflictResolver) convertCreateIntoSymlinkOrCopy(ctx context.Context,
	ptr BlockPointer, info renameInfo, chain *crChain,
	unmergedChains, mergedChains *crChains, symPath string) error {
	found := false
outer:
	for _, op := range chain.ops {
		switch cop := op.(type) {
		case *createOp:
			if !cop.renamed || cop.NewName != info.newName {
				continue
			}

			oldType := cop.Type
			if cop.Type == Dir {
				cop.Type = Sym
				cop.crSymPath = symPath
				cop.RefBlocks = nil
			} else {
				cop.forceCopy = true
			}
			cop.renamed = false

			newInfo := renameInfo{
				originalOldParent: info.originalNewParent,
				oldName:           info.newName,
				originalNewParent: info.originalOldParent,
				newName:           info.oldName,
			}
			if newInfo2, ok := mergedChains.renamedOriginals[ptr]; ok {
				// If this node was already moved in the merged
				// branch, we need to tweak the merged branch's rename
				// info so that it looks like it's being renamed from
				// the new unmerged location.
				newInfo = newInfo2
				newInfo.originalOldParent = info.originalNewParent
				newInfo.oldName = info.newName
			} else {
				// invert the op in the merged chains
				invertCreate, err := newRmOp(info.newName,
					info.originalNewParent, oldType)
				if err != nil {
					return err
				}
				err = invertCreate.Dir.setRef(info.originalNewParent)
				if err != nil {
					return err
				}
				invertRm, err := newCreateOp(info.oldName,
					info.originalOldParent, cop.Type)
				if err != nil {
					return err
				}
				err = invertRm.Dir.setRef(info.originalOldParent)
				if err != nil {
					return err
				}
				invertRm.renamed = true
				invertRm.AddRefBlock(ptr)

				mergedNewMostRecent, err := mergedChains.
					mostRecentFromOriginalOrSame(info.originalNewParent)
				if err != nil {
					return err
				}
				mergedOldMostRecent, err := mergedChains.
					mostRecentFromOriginalOrSame(info.originalOldParent)
				if err != nil {
					return err
				}
				prependOpsToChain(mergedOldMostRecent, mergedChains,
					invertRm)
				prependOpsToChain(mergedNewMostRecent, mergedChains,
					invertCreate)
			}
			cr.log.CDebugf(ctx, "Putting new merged rename info "+
				"%v -> %v (symPath: %v)", ptr, newInfo, symPath)
			mergedChains.renamedOriginals[ptr] = newInfo

			// Fix up the corresponding rmOp to make sure
			// that it gets dropped
			oldParentChain :=
				unmergedChains.byOriginal[info.originalOldParent]
			for _, oldOp := range oldParentChain.ops {
				ro, ok := oldOp.(*rmOp)
				if !ok {
					continue
				}
				if ro.OldName == info.oldName {
					// No need to copy since this createOp
					// must have been created as part of
					// conflict resolution.
					ro.dropThis = true
					break
				}
			}

			found = true
			break outer
		}
	}
	if !found {
		return fmt.Errorf("fixRenameConflicts: couldn't find "+
			"rename op corresponding to %v,%s", ptr, info.newName)
	}
	return nil
}

// crConflictCheckQuick checks whether the two given chains have any
// direct conflicts.  TODO: currently this is a little pessimistic
// because it assumes any set attrs are in conflict, when in reality
// they can be for different attributes, or the same attribute with
// the same value.
func crConflictCheckQuick(unmergedChain, mergedChain *crChain) bool {
	return unmergedChain != nil && mergedChain != nil &&
		((unmergedChain.hasSyncOp() && mergedChain.hasSyncOp()) ||
			(unmergedChain.hasSetAttrOp() && mergedChain.hasSetAttrOp()))
}

func (cr *ConflictResolver) getSingleUnmergedPath(
	ctx context.Context, unmergedChains *crChains, chain *crChain) (
	path, error) {
	// Reuse some code by creating a new chains object
	// consisting of only this node.
	newChains := newCRChainsEmpty()
	newChains.byOriginal[chain.original] = chain
	newChains.byMostRecent[chain.mostRecent] = chain
	// Fake out the rest of the chains to populate newPtrs.
	for _, c := range unmergedChains.byOriginal {
		if c.original == chain.original {
			continue
		}
		newChain := &crChain{
			original:   c.original,
			mostRecent: c.mostRecent,
		}
		newChains.byOriginal[c.original] = newChain
		newChains.byMostRecent[c.mostRecent] = newChain
	}
	newChains.mostRecentChainMDInfo = unmergedChains.mostRecentChainMDInfo
	unmergedPaths, err := newChains.getPaths(ctx, &cr.fbo.blocks,
		cr.log, cr.fbo.nodeCache, false, cr.config.Mode().IsTestMode())
	if err != nil {
		return path{}, err
	}

	if len(unmergedPaths) != 1 {
		return path{}, fmt.Errorf("Couldn't find the unmerged path for %v",
			chain.original)
	}
	return unmergedPaths[0], nil
}

// fixRenameConflicts checks every unmerged createOp associated with a
// rename to see if it will cause a cycle.  If so, it makes it a
// symlink create operation instead.  It also checks whether a
// particular node had been renamed in both branches; if so, it will
// copy files, and use symlinks for directories.
func (cr *ConflictResolver) fixRenameConflicts(ctx context.Context,
	unmergedChains, mergedChains *crChains,
	mergedPaths map[BlockPointer]path) ([]path, error) {
	// For every renamed block pointer in the unmerged chains:
	//   * Check if any BlockPointer in its merged path contains a relative of
	//     itself
	//   * If so, replace the corresponding unmerged create operation with a
	//     symlink creation to the new merged path instead.
	// So, if in the merged branch someone did `mv b/ a/` and in the unmerged
	// branch someone did `mv a/ b/`, the conflict resolution would end up with
	// `a/b/a` where the second a is a symlink to "../".
	//
	// To calculate what the symlink should be, consider the following:
	//   * The unmerged path for the new parent of ptr P is u_1/u_2/.../u_n
	//   * u_i is the largest i <= n such that the corresponding block
	//     can be mapped to a node in merged branch (pointer m_j).
	//   * The full path to m_j in the merged branch is m_1/m_2/m_3/.../m_j
	//   * For a rename cycle to occur, some m_x where x <= j must be a
	//     descendant of P's original pointer.
	//   * The full merged path to the parent of the second copy of P will
	//     then be: m_1/m_2/.../m_x/.../m_j/u_i+1/.../u_n.
	//   * Then, the symlink to put under P's name in u_n is "../"*((n-i)+(j-x))
	// In the case that u_n is a directory that was newly-created in the
	// unmerged branch, we also need to construct a complete corresponding
	// merged path, for use in later stages (like executing actions).  This
	// merged path is just m_1/.../m_j/u_i+1/.../u_n, using the most recent
	// unmerged pointers.
	var newUnmergedPaths []path
	var removeRenames []BlockPointer
	var doubleRenames []BlockPointer // merged most recent ptrs
	for ptr, info := range unmergedChains.renamedOriginals {
		if unmergedChains.isDeleted(ptr) {
			continue
		}

		// Also, we need to get the merged paths for anything that was
		// renamed in both branches, if they are different.
		if mergedInfo, ok := mergedChains.renamedOriginals[ptr]; ok &&
			(info.originalNewParent != mergedInfo.originalNewParent ||
				info.newName != mergedInfo.newName) {
			mergedMostRecent, err :=
				mergedChains.mostRecentFromOriginalOrSame(ptr)
			if err != nil {
				return nil, err
			}

			doubleRenames = append(doubleRenames, mergedMostRecent)
			continue
		}

		// If this node was modified in both branches, we need to fork
		// the node, so we can get rid of the unmerged remove op and
		// force a copy on the create op.
		unmergedChain := unmergedChains.byOriginal[ptr]
		mergedChain := mergedChains.byOriginal[ptr]
		if crConflictCheckQuick(unmergedChain, mergedChain) {
			cr.log.CDebugf(ctx, "File that was renamed on the unmerged "+
				"branch from %s -> %s has conflicting edits, forking "+
				"(original ptr %v)", info.oldName, info.newName, ptr)
			oldParent := unmergedChains.byOriginal[info.originalOldParent]
			for _, op := range oldParent.ops {
				ro, ok := op.(*rmOp)
				if !ok {
					continue
				}
				if ro.OldName == info.oldName {
					ro.dropThis = true
					break
				}
			}
			newParent := unmergedChains.byOriginal[info.originalNewParent]
			for _, npOp := range newParent.ops {
				co, ok := npOp.(*createOp)
				if !ok {
					continue
				}
				if co.NewName == info.newName && co.renamed {
					co.forceCopy = true
					co.renamed = false
					co.AddRefBlock(unmergedChain.mostRecent)
					co.DelRefBlock(ptr)
					// Clear out the ops on the file itself, as we
					// will be doing a fresh create instead.
					unmergedChain.ops = nil
					break
				}
			}
			// Reset the chain of the forked file to the most recent
			// pointer, since we want to avoid any local notifications
			// linking the old version of the file to the new one.
			if ptr != unmergedChain.mostRecent {
				err := unmergedChains.changeOriginal(
					ptr, unmergedChain.mostRecent)
				if err != nil {
					return nil, err
				}
				unmergedChains.createdOriginals[unmergedChain.mostRecent] = true
			}
			continue
		}

		// The merged path is keyed by the most recent unmerged tail
		// pointer.
		parent, err :=
			unmergedChains.mostRecentFromOriginal(info.originalNewParent)
		if err != nil {
			return nil, err
		}

		mergedPath, ok := mergedPaths[parent]
		unmergedWalkBack := 0 // (n-i) in the equation above
		var unmergedPath path
		if !ok {
			// If this parent was newly created in the unmerged
			// branch, we need to look up its earliest parent that
			// existed in both branches.
			if !unmergedChains.isCreated(info.originalNewParent) {
				// There should definitely be a merged path for this
				// parent, since it doesn't have a create operation.
				return nil, fmt.Errorf("fixRenameConflicts: couldn't find "+
					"merged path for %v", parent)
			}

			chain := unmergedChains.byOriginal[info.originalNewParent]
			unmergedPath, err = cr.getSingleUnmergedPath(
				ctx, unmergedChains, chain)
			if err != nil {
				return nil, err
			}
			// Look backwards to find the first parent with a merged path.
			n := len(unmergedPath.path) - 1
			for i := n; i >= 0; i-- {
				mergedPath, ok = mergedPaths[unmergedPath.path[i].BlockPointer]
				if ok {
					unmergedWalkBack = n - i
					break
				}
			}
			if !ok {
				return nil, fmt.Errorf("fixRenameConflicts: couldn't find any "+
					"merged path for any parents of %v", parent)
			}
		}

		for x, pn := range mergedPath.path {
			original, err :=
				mergedChains.originalFromMostRecent(pn.BlockPointer)
			if err != nil {
				// This node wasn't changed in the merged branch
				original = pn.BlockPointer
			}

			if original != ptr {
				continue
			}

			// If any node on this path matches the renamed pointer,
			// we have a cycle.
			chain, ok := unmergedChains.byMostRecent[parent]
			if !ok {
				return nil, fmt.Errorf("fixRenameConflicts: no chain for "+
					"parent %v", parent)
			}

			j := len(mergedPath.path) - 1
			// (j-x) in the above equation
			mergedWalkBack := j - x
			walkBack := unmergedWalkBack + mergedWalkBack

			// Mark this as a symlink, and the resolver
			// will take care of making it a symlink in
			// the merged branch later. No need to copy
			// since this createOp must have been created
			// as part of conflict resolution.
			symPath := "./" + strings.Repeat("../", walkBack)
			cr.log.CDebugf(ctx, "Creating symlink %s at "+
				"merged path %s", symPath, mergedPath)

			err = cr.convertCreateIntoSymlinkOrCopy(ctx, ptr, info, chain,
				unmergedChains, mergedChains, symPath)
			if err != nil {
				return nil, err
			}

			if unmergedWalkBack > 0 {
				cr.log.CDebugf(ctx, "Adding new unmerged path %s",
					unmergedPath)
				newUnmergedPaths = append(newUnmergedPaths,
					unmergedPath)
				// Fake a merged path to make sure these
				// actions will be taken.
				mergedLen := len(mergedPath.path)
				pLen := mergedLen + unmergedWalkBack
				p := path{
					FolderBranch: mergedPath.FolderBranch,
					path:         make([]pathNode, pLen),
				}
				unmergedStart := len(unmergedPath.path) -
					unmergedWalkBack
				copy(p.path[:mergedLen], mergedPath.path)
				copy(p.path[mergedLen:],
					unmergedPath.path[unmergedStart:])
				mergedPaths[unmergedPath.tailPointer()] = p
				if !p.isValid() {
					// Temporary debugging for KBFS-2507.
					cr.log.CDebugf(ctx, "Added invalid unmerged path for %v",
						unmergedPath.tailPointer())
				}
			}

			removeRenames = append(removeRenames, ptr)
		}
	}

	// A map from merged most recent pointers of the parent
	// directories of files that have been forked, to a list of child
	// pointers within those directories that need their merged paths
	// fixed up.
	forkedFromMergedRenames := make(map[BlockPointer][]pathNode)

	// Check the merged renames to see if any of them affect a
	// modified file that the unmerged branch did not rename.  If we
	// find one, fork the file and leave the unmerged version under
	// its unmerged name.
	for ptr, info := range mergedChains.renamedOriginals {
		if mergedChains.isDeleted(ptr) {
			continue
		}

		// Skip double renames, already dealt with them above.
		if unmergedInfo, ok := unmergedChains.renamedOriginals[ptr]; ok &&
			(info.originalNewParent != unmergedInfo.originalNewParent ||
				info.newName != unmergedInfo.newName) {
			continue
		}

		// If this is a file that was modified in both branches, we
		// need to fork the file and tell the unmerged copy to keep
		// its current name.
		unmergedChain := unmergedChains.byOriginal[ptr]
		mergedChain := mergedChains.byOriginal[ptr]
		if crConflictCheckQuick(unmergedChain, mergedChain) {
			cr.log.CDebugf(ctx, "File that was renamed on the merged "+
				"branch from %s -> %s has conflicting edits, forking "+
				"(original ptr %v)", info.oldName, info.newName, ptr)
			var unmergedParentPath path
			for _, op := range unmergedChain.ops {
				switch realOp := op.(type) {
				case *syncOp:
					realOp.keepUnmergedTailName = true
					unmergedParentPath = *op.getFinalPath().parentPath()
				case *setAttrOp:
					realOp.keepUnmergedTailName = true
					unmergedParentPath = *op.getFinalPath().parentPath()
				}
			}
			if unmergedParentPath.isValid() {
				// Reset the merged path for this file back to the
				// merged path corresponding to the unmerged parent.
				// Put the merged parent path on the list of paths to
				// search for.
				unmergedParent := unmergedParentPath.tailPointer()
				if _, ok := mergedPaths[unmergedParent]; !ok {
					upOriginal := unmergedChains.originals[unmergedParent]
					mergedParent, err :=
						mergedChains.mostRecentFromOriginalOrSame(upOriginal)
					if err != nil {
						return nil, err
					}
					forkedFromMergedRenames[mergedParent] =
						append(forkedFromMergedRenames[mergedParent],
							pathNode{unmergedChain.mostRecent, info.oldName})
					newUnmergedPaths =
						append(newUnmergedPaths, unmergedParentPath)
				}
			}
		}
	}

	for _, ptr := range removeRenames {
		delete(unmergedChains.renamedOriginals, ptr)
	}

	numRenamesToCheck := len(doubleRenames) + len(forkedFromMergedRenames)
	if numRenamesToCheck == 0 {
		return newUnmergedPaths, nil
	}

	// Make chains for the new merged parents of all the double renames.
	newPtrs := make(map[BlockPointer]bool)
	ptrs := make([]BlockPointer, len(doubleRenames), numRenamesToCheck)
	copy(ptrs, doubleRenames)
	for ptr := range forkedFromMergedRenames {
		ptrs = append(ptrs, ptr)
	}
	// Fake out the rest of the chains to populate newPtrs
	for ptr := range mergedChains.byMostRecent {
		newPtrs[ptr] = true
	}

	mergedNodeCache := newNodeCacheStandard(cr.fbo.folderBranch)
	nodeMap, _, err := cr.fbo.blocks.SearchForNodes(
		ctx, mergedNodeCache, ptrs, newPtrs,
		mergedChains.mostRecentChainMDInfo,
		mergedChains.mostRecentChainMDInfo.GetRootDirEntry().BlockPointer)
	if err != nil {
		return nil, err
	}

	for _, ptr := range doubleRenames {
		// Find the merged paths
		node, ok := nodeMap[ptr]
		if !ok || node == nil {
			return nil, fmt.Errorf("Couldn't find merged path for "+
				"doubly-renamed pointer %v", ptr)
		}

		original, err :=
			mergedChains.originalFromMostRecentOrSame(ptr)
		if err != nil {
			return nil, err
		}
		unmergedInfo, ok := unmergedChains.renamedOriginals[original]
		if !ok {
			return nil, fmt.Errorf("fixRenameConflicts: can't find the "+
				"unmerged rename info for %v during double-rename resolution",
				original)
		}
		mergedInfo, ok := mergedChains.renamedOriginals[original]
		if !ok {
			return nil, fmt.Errorf("fixRenameConflicts: can't find the "+
				"merged rename info for %v during double-rename resolution",
				original)
		}

		// If any node on this path matches the renamed pointer,
		// we have a cycle.
		chain, ok := unmergedChains.byOriginal[unmergedInfo.originalNewParent]
		if !ok {
			return nil, fmt.Errorf("fixRenameConflicts: no chain for "+
				"parent %v", unmergedInfo.originalNewParent)
		}

		// For directories, the symlinks traverse down the merged path
		// to the first common node, and then back up to the new
		// parent/name.  TODO: what happens when some element along
		// the merged path also got renamed by the unmerged branch?
		// The symlink would likely be wrong in that case.
		mergedPathOldParent, ok := mergedPaths[chain.mostRecent]
		if !ok {
			return nil, fmt.Errorf("fixRenameConflicts: couldn't find "+
				"merged path for old parent %v", chain.mostRecent)
		}
		mergedPathNewParent := mergedNodeCache.PathFromNode(node)
		symPath := "./"
		newParentStart := 0
	outer:
		for i := len(mergedPathOldParent.path) - 1; i >= 0; i-- {
			mostRecent := mergedPathOldParent.path[i].BlockPointer
			for j, pnode := range mergedPathNewParent.path {
				original, err :=
					unmergedChains.originalFromMostRecentOrSame(mostRecent)
				if err != nil {
					return nil, err
				}
				mergedMostRecent, err :=
					mergedChains.mostRecentFromOriginalOrSame(original)
				if err != nil {
					return nil, err
				}
				if pnode.BlockPointer == mergedMostRecent {
					newParentStart = j
					break outer
				}
			}
			symPath += "../"
		}
		// Move up directories starting from beyond the common parent,
		// to right before the actual node.
		for i := newParentStart + 1; i < len(mergedPathNewParent.path)-1; i++ {
			symPath += mergedPathNewParent.path[i].Name + "/"
		}
		symPath += mergedInfo.newName

		err = cr.convertCreateIntoSymlinkOrCopy(ctx, original, unmergedInfo,
			chain, unmergedChains, mergedChains, symPath)
		if err != nil {
			return nil, err
		}
	}

	for ptr, pathNodes := range forkedFromMergedRenames {
		// Find the merged paths
		node, ok := nodeMap[ptr]
		if !ok || node == nil {
			return nil, fmt.Errorf("Couldn't find merged path for "+
				"forked parent pointer %v", ptr)
		}

		mergedPathNewParent := mergedNodeCache.PathFromNode(node)
		for _, pNode := range pathNodes {
			mergedPath := mergedPathNewParent.ChildPath(
				pNode.Name, pNode.BlockPointer)
			mergedPaths[pNode.BlockPointer] = mergedPath
		}
	}

	return newUnmergedPaths, nil
}

// addMergedRecreates drops any unmerged operations that remove a node
// that was modified in the merged branch, and adds a create op to the
// merged chain so that the node will be re-created locally.
func (cr *ConflictResolver) addMergedRecreates(ctx context.Context,
	unmergedChains, mergedChains *crChains,
	mostRecentMergedWriterInfo writerInfo) error {
	for _, unmergedChain := range unmergedChains.byMostRecent {
		// First check for nodes that have been deleted in the unmerged
		// branch, but modified in the merged branch, and drop those
		// unmerged operations.
		for _, untypedOp := range unmergedChain.ops {
			ro, ok := untypedOp.(*rmOp)
			if !ok {
				continue
			}

			// Perhaps the rm target has been renamed somewhere else,
			// before eventually being deleted.  In this case, we have
			// to look up the original by iterating over
			// renamedOriginals.
			if len(ro.Unrefs()) == 0 {
				for original, info := range unmergedChains.renamedOriginals {
					if info.originalOldParent == unmergedChain.original &&
						info.oldName == ro.OldName &&
						unmergedChains.isDeleted(original) {
						ro.AddUnrefBlock(original)
						break
					}
				}
			}

			for _, ptr := range ro.Unrefs() {
				unrefOriginal, err :=
					unmergedChains.originalFromMostRecentOrSame(ptr)
				if err != nil {
					return err
				}

				if c, ok := mergedChains.byOriginal[unrefOriginal]; ok {
					ro.dropThis = true
					// Need to prepend a create here to the merged parent,
					// in order catch any conflicts.
					parentOriginal := unmergedChain.original
					name := ro.OldName
					if newParent, newName, ok :=
						mergedChains.renamedParentAndName(unrefOriginal); ok {
						// It was renamed in the merged branch, so
						// recreate with the new parent and new name.
						parentOriginal = newParent
						name = newName
					} else if info, ok :=
						unmergedChains.renamedOriginals[unrefOriginal]; ok {
						// It was only renamed in the old parent, so
						// use the old parent and original name.
						parentOriginal = info.originalOldParent
						name = info.oldName
					}
					chain, ok := mergedChains.byOriginal[parentOriginal]
					if !ok {
						return fmt.Errorf("Couldn't find chain for parent %v "+
							"of merged entry %v we're trying to recreate",
							parentOriginal, unrefOriginal)
					}
					t := Dir
					if c.isFile() {
						// TODO: how to fix this up for executables
						// and symlinks?  Only matters for checking
						// conflicts if something with the same name
						// is created on the unmerged branch.
						t = File
					}
					co, err := newCreateOp(name, chain.original, t)
					if err != nil {
						return err
					}
					err = co.Dir.setRef(chain.original)
					if err != nil {
						return err
					}
					co.AddRefBlock(c.mostRecent)
					co.setWriterInfo(mostRecentMergedWriterInfo)
					chain.ops = append([]op{co}, chain.ops...)
					cr.log.CDebugf(ctx, "Re-created rm'd merge-modified node "+
						"%v with operation %s in parent %v", unrefOriginal, co,
						parentOriginal)
				}
			}

		}
	}
	return nil
}

// getActionsToMerge returns the set of actions needed to merge each
// unmerged chain of operations, in a map keyed by the tail pointer of
// the corresponding merged path.
func (cr *ConflictResolver) getActionsToMerge(
	ctx context.Context, unmergedChains, mergedChains *crChains,
	mergedPaths map[BlockPointer]path) (
	map[BlockPointer]crActionList, error) {
	actionMap := make(map[BlockPointer]crActionList)
	for unmergedMostRecent, unmergedChain := range unmergedChains.byMostRecent {
		original := unmergedChain.original
		// If this is a file that has been deleted in the merged
		// branch, a corresponding recreate op will take care of it,
		// no need to do anything here.

		// We don't need the "ok" value from this lookup because it's
		// fine to pass a nil mergedChain into crChain.getActionsToMerge.
		mergedChain := mergedChains.byOriginal[original]
		mergedPath, ok := mergedPaths[unmergedMostRecent]
		if !ok {
			// This most likely means that the file was created or
			// deleted in the unmerged branch and thus has no
			// corresponding merged path yet.
			continue
		}
		if !mergedPath.isValid() {
			cr.log.CWarningf(ctx, "Ignoring invalid merged path for %v "+
				"(original=%v)", unmergedMostRecent, original)
			continue
		}

		actions, err := unmergedChain.getActionsToMerge(
			ctx, cr.config.ConflictRenamer(), mergedPath,
			mergedChain)
		if err != nil {
			return nil, err
		}

		if len(actions) > 0 {
			actionMap[mergedPath.tailPointer()] = actions
		}
	}

	return actionMap, nil
}

// collapseActions combines file updates with their parent directory
// updates, because conflict resolution only happens within a
// directory (i.e., files are merged directly, they are just
// renamed/copied).  It also collapses each action list to get rid of
// redundant actions.  It returns a slice of additional unmerged paths
// that should be included in the overall list of unmergedPaths.
func collapseActions(unmergedChains *crChains, unmergedPaths []path,
	mergedPaths map[BlockPointer]path,
	actionMap map[BlockPointer]crActionList) (newUnmergedPaths []path) {
	for unmergedMostRecent, chain := range unmergedChains.byMostRecent {
		// Find the parent directory path and combine
		p, ok := mergedPaths[unmergedMostRecent]
		if !ok {
			continue
		}

		fileActions := actionMap[p.tailPointer()]

		// If this is a directory with setAttr(mtime)-related actions,
		// just those action should be collapsed into the parent.
		if !chain.isFile() {
			var parentActions crActionList
			var otherDirActions crActionList
			for _, action := range fileActions {
				moved := false
				switch realAction := action.(type) {
				case *copyUnmergedAttrAction:
					if realAction.attr[0] == mtimeAttr && !realAction.moved {
						realAction.moved = true
						parentActions = append(parentActions, realAction)
						moved = true
					}
				case *renameUnmergedAction:
					if realAction.causedByAttr == mtimeAttr &&
						!realAction.moved {
						realAction.moved = true
						parentActions = append(parentActions, realAction)
						moved = true
					}
				}
				if !moved {
					otherDirActions = append(otherDirActions, action)
				}
			}
			if len(parentActions) == 0 {
				// A directory with no mtime actions, so treat it
				// normally.
				continue
			}
			fileActions = parentActions
			if len(otherDirActions) > 0 {
				actionMap[p.tailPointer()] = otherDirActions
			} else {
				delete(actionMap, p.tailPointer())
			}
		} else {
			// Mark the copyUnmergedAttrActions as moved, so they
			// don't get moved again by the parent.
			for _, action := range fileActions {
				if realAction, ok := action.(*copyUnmergedAttrAction); ok {
					realAction.moved = true
				}
			}
		}

		parentPath := *p.parentPath()
		mergedParent := parentPath.tailPointer()
		parentActions, wasParentActions := actionMap[mergedParent]
		combinedActions := append(parentActions, fileActions...)
		actionMap[mergedParent] = combinedActions
		if chain.isFile() {
			mergedPaths[unmergedMostRecent] = parentPath
			delete(actionMap, p.tailPointer())
		}
		if !wasParentActions {
			// The parent isn't yet represented in our data
			// structures, so we have to make sure its actions get
			// executed.
			//
			// Find the unmerged path to get the unmerged parent.
			for _, unmergedPath := range unmergedPaths {
				if unmergedPath.tailPointer() != unmergedMostRecent {
					continue
				}
				unmergedParentPath := *unmergedPath.parentPath()
				unmergedParent := unmergedParentPath.tailPointer()
				unmergedParentChain :=
					unmergedChains.byMostRecent[unmergedParent]
				// If this is a file, only add a new unmerged path if
				// the parent has ops; otherwise it will confuse the
				// resolution code and lead to stray blocks.
				if !chain.isFile() || len(unmergedParentChain.ops) > 0 {
					newUnmergedPaths =
						append(newUnmergedPaths, unmergedParentPath)
				}
				// File merged paths were already updated above.
				if !chain.isFile() {
					mergedPaths[unmergedParent] = parentPath
				}
				break
			}
		}
	}

	for ptr, actions := range actionMap {
		actionMap[ptr] = actions.collapse()
	}
	return newUnmergedPaths
}

func (cr *ConflictResolver) computeActions(ctx context.Context,
	unmergedChains, mergedChains *crChains, unmergedPaths []path,
	mergedPaths map[BlockPointer]path, recreateOps []*createOp,
	mostRecentMergedWriterInfo writerInfo) (
	map[BlockPointer]crActionList, []path, error) {
	// Process all the recreateOps, adding them to the appropriate
	// unmerged chains.
	newUnmergedPaths, err := cr.addRecreateOpsToUnmergedChains(
		ctx, recreateOps, unmergedChains, mergedChains, mergedPaths)
	if err != nil {
		return nil, nil, err
	}

	// Fix any rename cycles by turning the corresponding unmerged
	// createOp into a symlink entry type.
	moreNewUnmergedPaths, err := cr.fixRenameConflicts(ctx, unmergedChains,
		mergedChains, mergedPaths)
	if err != nil {
		return nil, nil, err
	}
	newUnmergedPaths = append(newUnmergedPaths, moreNewUnmergedPaths...)

	// Recreate any modified merged nodes that were rm'd in the
	// unmerged branch.
	if err := cr.addMergedRecreates(
		ctx, unmergedChains, mergedChains,
		mostRecentMergedWriterInfo); err != nil {
		return nil, nil, err
	}

	actionMap, err := cr.getActionsToMerge(
		ctx, unmergedChains, mergedChains, mergedPaths)
	if err != nil {
		return nil, nil, err
	}

	// Finally, merged the file actions back into their parent
	// directory action list, and collapse everything together.
	moreNewUnmergedPaths =
		collapseActions(unmergedChains, unmergedPaths, mergedPaths, actionMap)
	return actionMap, append(newUnmergedPaths, moreNewUnmergedPaths...), nil
}

// fileBlockMap maps latest merged block pointer to a map of final
// merged name -> file block.
type fileBlockMap map[BlockPointer]map[string]*FileBlock

func (cr *ConflictResolver) makeFileBlockDeepCopy(ctx context.Context,
	lState *lockState, chains *crChains, mergedMostRecent BlockPointer,
	parentPath path, name string, ptr BlockPointer, blocks fileBlockMap,
	dirtyBcache DirtyBlockCacheSimple) (BlockPointer, error) {
	kmd := chains.mostRecentChainMDInfo

	file := parentPath.ChildPath(name, ptr)
	oldInfos, err := cr.fbo.blocks.getIndirectFileBlockInfosLocked(
		ctx, lState, kmd, file)
	if err != nil {
		return BlockPointer{}, err
	}

	newPtr, allChildPtrs, err := cr.fbo.blocks.deepCopyFileLocked(
		ctx, lState, kmd, file, dirtyBcache, cr.config.DataVersion())
	if err != nil {
		return BlockPointer{}, err
	}

	block, err := dirtyBcache.Get(ctx, cr.fbo.id(), newPtr, cr.fbo.branch())
	if err != nil {
		return BlockPointer{}, err
	}
	fblock, isFileBlock := block.(*FileBlock)
	if !isFileBlock {
		return BlockPointer{}, NotFileBlockError{ptr, cr.fbo.branch(), file}
	}

	// Mark this as having been created during this chain, so that
	// later during block accounting we can infer the origin of the
	// block.
	chains.createdOriginals[newPtr] = true
	// If this file was created within the branch, we should clean up
	// all the old block pointers.
	original, err := chains.originalFromMostRecentOrSame(ptr)
	if err != nil {
		return BlockPointer{}, err
	}
	newlyCreated := chains.isCreated(original)
	if newlyCreated {
		chains.toUnrefPointers[original] = true
		for _, oldInfo := range oldInfos {
			chains.toUnrefPointers[oldInfo.BlockPointer] = true
		}
	}

	if _, ok := blocks[mergedMostRecent]; !ok {
		blocks[mergedMostRecent] = make(map[string]*FileBlock)
	}

	for _, childPtr := range allChildPtrs {
		chains.createdOriginals[childPtr] = true
	}

	blocks[mergedMostRecent][name] = fblock
	return newPtr, nil
}

func (cr *ConflictResolver) doOneAction(
	ctx context.Context, lState *lockState,
	unmergedChains, mergedChains *crChains, unmergedPath path,
	mergedPaths map[BlockPointer]path, chargedTo keybase1.UserOrTeamID,
	actionMap map[BlockPointer]crActionList, lbc localBcache,
	doneActions map[BlockPointer]bool, newFileBlocks fileBlockMap,
	dirtyBcache DirtyBlockCacheSimple) error {
	unmergedMostRecent := unmergedPath.tailPointer()
	unmergedChain, ok :=
		unmergedChains.byMostRecent[unmergedMostRecent]
	if !ok {
		return fmt.Errorf("Couldn't find unmerged chain for %v",
			unmergedMostRecent)
	}

	// If this is a file that has been deleted in the merged
	// branch, a corresponding recreate op will take care of it,
	// no need to do anything here.

	// find the corresponding merged path
	mergedPath, ok := mergedPaths[unmergedMostRecent]
	if !ok {
		// This most likely means that the file was created or
		// deleted in the unmerged branch and thus has no
		// corresponding merged path yet.
		return nil
	}
	if unmergedChain.isFile() {
		// The unmerged path is actually the parent (the merged
		// path was already corrected above).
		unmergedPath = *unmergedPath.parentPath()
	}

	// Now get the directory blocks.  For unmerged directories, we
	// can use a nil local block cache, because unmerged blocks
	// should never be changed during the CR process (since
	// they're just going away).  This call will lock `blockLock`,
	// and the subsequent `newDirData` calls can assume it's
	// locked already.
	var unmergedDir *dirData
	unmergedDir, cleanupFn := cr.fbo.blocks.newDirDataWithLBC(
		lState, unmergedPath, chargedTo,
		unmergedChains.mostRecentChainMDInfo, nil)
	defer cleanupFn()

	if unmergedPath.tailPointer() == mergedPath.tailPointer() {
		// recreateOps update the merged paths using original
		// pointers; but if other stuff happened in the merged
		// block before it was deleted (such as other removes) we
		// want to preserve those.  Therefore, we don't want the
		// unmerged block to remain in the local block cache.
		// Below we'll replace it with a new one instead.
		delete(lbc, unmergedPath.tailPointer())
		cr.log.CDebugf(ctx, "Removing block for %v from the local cache",
			unmergedPath.tailPointer())
	}

	_, blockExists := lbc[mergedPath.tailPointer()]
	// If this is a recreate op and we haven't yet made a new
	// block for it, then make a new one and put it in the local
	// block cache.
	if mergedChains.isDeleted(mergedPath.tailPointer()) && !blockExists {
		lbc[mergedPath.tailPointer()] = NewDirBlock().(*DirBlock)
	}
	mergedDir := cr.fbo.blocks.newDirDataWithLBCLocked(
		lState, mergedPath, chargedTo,
		mergedChains.mostRecentChainMDInfo, lbc)
	// Force the top block into the `lbc`.  `folderUpdatePrepper`
	// requires this, even if the block isn't modified, to
	// distinguish it from a file block.
	_, err := mergedDir.getTopBlock(ctx, blockWrite)
	if err != nil {
		return err
	}

	actions := actionMap[mergedPath.tailPointer()]
	if len(actions) > 0 && !doneActions[mergedPath.tailPointer()] {
		// Make sure we don't try to execute the same actions twice.
		doneActions[mergedPath.tailPointer()] = true

		// Any file block copies, keyed by their new temporary block
		// IDs, and later we will ready them.
		unmergedFetcher := func(ctx context.Context, name string,
			ptr BlockPointer) (BlockPointer, error) {
			return cr.makeFileBlockDeepCopy(ctx, lState, unmergedChains,
				mergedPath.tailPointer(), unmergedPath, name, ptr,
				newFileBlocks, dirtyBcache)
		}
		mergedFetcher := func(ctx context.Context, name string,
			ptr BlockPointer) (BlockPointer, error) {
			return cr.makeFileBlockDeepCopy(ctx, lState, mergedChains,
				mergedPath.tailPointer(), mergedPath, name,
				ptr, newFileBlocks, dirtyBcache)
		}

		// Execute each action and save the modified ops back into
		// each chain.
		for _, action := range actions {
			swap, newPtr, err := action.swapUnmergedBlock(
				ctx, unmergedChains, mergedChains, unmergedDir)
			if err != nil {
				return err
			}
			uDir := unmergedDir
			if swap {
				cr.log.CDebugf(ctx, "Swapping out dir %v for %v",
					newPtr, unmergedPath.tailPointer())
				if newPtr == zeroPtr {
					// Use the merged `dirData`.
					uDir = mergedDir
				} else {
					// Use the specified `dirData`, and supply a
					// `nil` local block cache to ensure that a)
					// only clean blocks are used, as blocks in
					// the `lbc` might have already been touched
					// by previous actions, and b) no new blocks
					// are cached.
					newPath := path{
						FolderBranch: mergedPath.FolderBranch,
						path: []pathNode{{
							newPtr, mergedPath.tailName()}},
					}
					uDir = cr.fbo.blocks.newDirDataWithLBCLocked(
						lState, newPath, chargedTo,
						mergedChains.mostRecentChainMDInfo, nil)
				}
			}

			unrefs, err := action.do(
				ctx, unmergedFetcher, mergedFetcher, uDir, mergedDir)
			if err != nil {
				return err
			}
			for _, info := range unrefs {
				unmergedChains.toUnrefPointers[info.BlockPointer] = true
			}
		}
	}

	// Now update the ops related to this exact path (not the ops
	// for its parent!).
	for _, action := range actions {
		// unmergedMostRecent is for the correct pointer, but
		// mergedPath may be for the parent in the case of files
		// so we need to find the real mergedMostRecent pointer.
		mergedMostRecent := unmergedChain.original
		mergedChain, ok := mergedChains.byOriginal[unmergedChain.original]
		if ok {
			mergedMostRecent = mergedChain.mostRecent
		}

		err := action.updateOps(
			ctx, unmergedMostRecent, mergedMostRecent,
			unmergedDir, mergedDir, unmergedChains, mergedChains)
		if err != nil {
			return err
		}
	}
	return nil
}

func (cr *ConflictResolver) doActions(ctx context.Context,
	lState *lockState, unmergedChains, mergedChains *crChains,
	unmergedPaths []path, mergedPaths map[BlockPointer]path,
	actionMap map[BlockPointer]crActionList, lbc localBcache,
	newFileBlocks fileBlockMap, dirtyBcache DirtyBlockCacheSimple) error {
	mergedMD := mergedChains.mostRecentChainMDInfo
	chargedTo, err := chargedToForTLF(
		ctx, cr.config.KBPKI(), cr.config.KBPKI(), mergedMD.GetTlfHandle())
	if err != nil {
		return err
	}

	// For each set of actions:
	//   * Find the corresponding chains
	//   * Make a reference to each slice of ops
	//   * Get the unmerged block.
	//   * Get the merged block if it's not already in the local cache, and
	//     make a copy.
	//   * Get the merged block
	//   * Do each action, updating the ops references to the returned ones
	// At the end, the local block cache should contain all the
	// updated merged blocks.  A future phase will update the pointers
	// in standard Merkle-tree-fashion.
	doneActions := make(map[BlockPointer]bool)
	for _, unmergedPath := range unmergedPaths {
		err := cr.doOneAction(
			ctx, lState, unmergedChains, mergedChains, unmergedPath,
			mergedPaths, chargedTo, actionMap, lbc, doneActions, newFileBlocks,
			dirtyBcache)
		if err != nil {
			return err
		}
	}
	return nil
}

type crRenameHelperKey struct {
	parentOriginal BlockPointer
	name           string
}

// makeRevertedOps changes the BlockPointers of the corresponding
// operations for the given set of paths back to their originals,
// which allows other parts of conflict resolution to more easily
// build up the local and remote notifications needed.  Also, it
// reverts rm/create pairs back into complete rename operations, for
// the purposes of notification, so this should only be called after
// all conflicts and actions have been resolved.  It returns the
// complete slice of reverted operations.
func (cr *ConflictResolver) makeRevertedOps(ctx context.Context,
	lState *lockState, sortedPaths []path, chains *crChains,
	otherChains *crChains) ([]op, error) {
	var ops []op
	// Build a map of directory {original, name} -> renamed original.
	// This will help us map create ops to the corresponding old
	// parent.
	renames := make(map[crRenameHelperKey]BlockPointer)
	for original, ri := range chains.renamedOriginals {
		renames[crRenameHelperKey{ri.originalNewParent, ri.newName}] = original
	}

	// Insert the operations starting closest to the root, so
	// necessary directories are created first.
	for i := len(sortedPaths) - 1; i >= 0; i-- {
		ptr := sortedPaths[i].tailPointer()
		chain, ok := chains.byMostRecent[ptr]
		if !ok {
			return nil, fmt.Errorf("makeRevertedOps: Couldn't find chain "+
				"for %v", ptr)
		}

	chainLoop:
		for _, op := range chain.ops {
			// Skip any rms that were part of a rename
			if rop, ok := op.(*rmOp); ok && len(rop.Unrefs()) == 0 {
				continue
			}

			// Turn the create half of a rename back into a full rename.
			if cop, ok := op.(*createOp); ok && cop.renamed {
				renameOriginal, ok := renames[crRenameHelperKey{
					chain.original, cop.NewName}]
				if !ok {
					if cop.crSymPath != "" || cop.Type == Sym {
						// For symlinks created by the CR process, we
						// expect the rmOp to have been removed.  For
						// existing symlinks that were simply moved,
						// there is no benefit in combining their
						// create and rm ops back together since there
						// is no corresponding node.
						continue
					}
					return nil, fmt.Errorf("Couldn't find corresponding "+
						"renamed original for %v, %s",
						chain.original, cop.NewName)
				}

				if otherChains.isDeleted(renameOriginal) ||
					chains.isCreated(renameOriginal) {
					// If we are re-instating a deleted node, or
					// dealing with a node that was created entirely
					// in this branch, just use the create op.
					op = chains.copyOpAndRevertUnrefsToOriginals(cop)
					if cop.Type != Dir {
						renameMostRecent, err :=
							chains.mostRecentFromOriginalOrSame(renameOriginal)
						if err != nil {
							return nil, err
						}

						err = cr.addChildBlocksIfIndirectFile(ctx, lState,
							chains, cop.getFinalPath().ChildPath(
								cop.NewName, renameMostRecent), op)
						if err != nil {
							return nil, err
						}
					}
				} else {
					ri, ok := chains.renamedOriginals[renameOriginal]
					if !ok {
						return nil, fmt.Errorf("Couldn't find the rename info "+
							"for original %v", renameOriginal)
					}

					rop, err := newRenameOp(ri.oldName, ri.originalOldParent,
						ri.newName, ri.originalNewParent, renameOriginal,
						cop.Type)
					if err != nil {
						return nil, err
					}
					// Set the Dir.Ref fields to be the same as the Unref
					// -- they will be fixed up later.
					rop.AddSelfUpdate(ri.originalOldParent)
					if ri.originalNewParent != ri.originalOldParent {
						rop.AddSelfUpdate(ri.originalNewParent)
					}
					for _, ptr := range cop.Unrefs() {
						origPtr, err := chains.originalFromMostRecentOrSame(ptr)
						if err != nil {
							return nil, err
						}
						rop.AddUnrefBlock(origPtr)
					}
					op = rop

					// If this renames from a source that's been
					// deleted by a previous op, we should replace the
					// delete with this.
					for i, prevOp := range ops {
						rmop, ok := prevOp.(*rmOp)
						if !ok {
							continue
						}

						if rop.OldDir.Unref == rmop.Dir.Unref &&
							rop.OldName == rmop.OldName {
							ops[i] = op
							continue chainLoop
						}
					}

				}
			} else {
				op = chains.copyOpAndRevertUnrefsToOriginals(op)
				// The dir of renamed setAttrOps must be reverted to
				// the new parent's original pointer.
				if sao, ok := op.(*setAttrOp); ok {
					if newDir, _, ok :=
						otherChains.renamedParentAndName(sao.File); ok {
						err := sao.Dir.setUnref(newDir)
						if err != nil {
							return nil, err
						}
					}
				}
			}

			ops = append(ops, op)
		}
	}

	return ops, nil
}

// createResolvedMD creates a MD update that will be merged into the
// main folder as the resolving commit.  It contains all of the
// unmerged operations, as well as a "dummy" operation at the end
// which will catch all of the BlockPointer updates.  A later phase
// will move all of those updates into their proper locations within
// the other operations.
func (cr *ConflictResolver) createResolvedMD(ctx context.Context,
	lState *lockState, unmergedPaths []path,
	unmergedChains, mergedChains *crChains,
	mostRecentMergedMD ImmutableRootMetadata) (*RootMetadata, error) {
	err := cr.checkDone(ctx)
	if err != nil {
		return nil, err
	}

	newMD, err := mostRecentMergedMD.MakeSuccessor(
		ctx, cr.config.MetadataVersion(), cr.config.Codec(),
		cr.config.KeyManager(), cr.config.KBPKI(),
		cr.config.KBPKI(), mostRecentMergedMD.MdID(), true)
	if err != nil {
		return nil, err
	}

	var newPaths []path
	for original, chain := range unmergedChains.byOriginal {
		added := false
		for i, op := range chain.ops {
			if cop, ok := op.(*createOp); ok {
				// We need to add in any creates that happened
				// within newly-created directories (which aren't
				// being merged with other newly-created directories),
				// to ensure that the overall Refs are correct and
				// that future CR processes can check those create ops
				// for conflicts.
				if unmergedChains.isCreated(original) &&
					!mergedChains.isCreated(original) {
					// Shallowly copy the create op and update its
					// directory to the most recent pointer -- this won't
					// work with the usual revert ops process because that
					// skips chains which are newly-created within this
					// branch.
					newCreateOp := *cop
					newCreateOp.Dir, err = makeBlockUpdate(
						chain.mostRecent, chain.mostRecent)
					if err != nil {
						return nil, err
					}
					chain.ops[i] = &newCreateOp
					if !added {
						newPaths = append(newPaths, path{
							FolderBranch: cr.fbo.folderBranch,
							path: []pathNode{{
								BlockPointer: chain.mostRecent}},
						})
						added = true
					}
				}
				if cop.Type == Dir || len(cop.Refs()) == 0 {
					continue
				}
				// Add any direct file blocks too into each create op,
				// which originated in later unmerged syncs.
				ptr, err :=
					unmergedChains.mostRecentFromOriginalOrSame(cop.Refs()[0])
				if err != nil {
					return nil, err
				}
				trackSyncPtrChangesInCreate(
					ptr, chain, unmergedChains, cop.NewName)
			}
		}
	}
	if len(newPaths) > 0 {
		// Put the new paths at the beginning so they are processed
		// last in sorted order.
		unmergedPaths = append(newPaths, unmergedPaths...)
	}

	ops, err := cr.makeRevertedOps(
		ctx, lState, unmergedPaths, unmergedChains, mergedChains)
	if err != nil {
		return nil, err
	}

	cr.log.CDebugf(ctx, "Remote notifications: %v", ops)
	for _, op := range ops {
		cr.log.CDebugf(ctx, "%s: refs %v", op, op.Refs())
		newMD.AddOp(op)
	}

	// Add a final dummy operation to collect all of the block updates.
	newMD.AddOp(newResolutionOp())

	return newMD, nil
}

// resolveOnePath figures out the new merged path, in the resolved
// folder, for a given unmerged pointer.  For each node on the path,
// see if the node has been renamed.  If so, see if there's a
// resolution for it yet.  If there is, complete the path using that
// resolution.  If not, recurse.
func (cr *ConflictResolver) resolveOnePath(ctx context.Context,
	unmergedMostRecent BlockPointer,
	unmergedChains, mergedChains, resolvedChains *crChains,
	mergedPaths, resolvedPaths map[BlockPointer]path) (path, error) {
	if p, ok := resolvedPaths[unmergedMostRecent]; ok {
		return p, nil
	}

	// There should always be a merged path, because we should only be
	// calling this with pointers that were updated in the unmerged
	// branch.
	resolvedPath, ok := mergedPaths[unmergedMostRecent]
	if !ok {
		var ptrsToAppend []BlockPointer
		var namesToAppend []string
		next := unmergedMostRecent
		for len(mergedPaths[next].path) == 0 {
			newPtrs := make(map[BlockPointer]bool)
			ptrs := []BlockPointer{unmergedMostRecent}
			for ptr := range unmergedChains.byMostRecent {
				newPtrs[ptr] = true
			}

			mdInfo := unmergedChains.mostRecentChainMDInfo
			nodeMap, cache, err := cr.fbo.blocks.SearchForNodes(
				ctx, cr.fbo.nodeCache, ptrs, newPtrs,
				mdInfo, mdInfo.GetRootDirEntry().BlockPointer)
			if err != nil {
				return path{}, err
			}
			n := nodeMap[unmergedMostRecent]
			if n == nil {
				return path{}, fmt.Errorf("resolveOnePath: Couldn't find "+
					"merged path for %v", unmergedMostRecent)
			}
			p := cache.PathFromNode(n)
			ptrsToAppend = append(ptrsToAppend, next)
			namesToAppend = append(namesToAppend, p.tailName())
			next = p.parentPath().tailPointer()
		}
		resolvedPath = mergedPaths[next]
		for i, ptr := range ptrsToAppend {
			resolvedPath = resolvedPath.ChildPath(namesToAppend[i], ptr)
		}
	}

	i := len(resolvedPath.path) - 1
	for i >= 0 {
		mergedMostRecent := resolvedPath.path[i].BlockPointer
		original, err :=
			mergedChains.originalFromMostRecentOrSame(mergedMostRecent)
		if err != nil {
			return path{}, err
		}

		origNewParent, newName, renamed :=
			resolvedChains.renamedParentAndName(original)
		if !renamed {
			i--
			continue
		}
		unmergedNewParent, err :=
			unmergedChains.mostRecentFromOriginalOrSame(origNewParent)
		if err != nil {
			return path{}, err
		}

		// Is the new parent resolved yet?
		parentPath, err := cr.resolveOnePath(ctx, unmergedNewParent,
			unmergedChains, mergedChains, resolvedChains, mergedPaths,
			resolvedPaths)
		if err != nil {
			return path{}, err
		}

		// Reset the resolved path
		newPathLen := len(parentPath.path) + len(resolvedPath.path) - i
		newResolvedPath := path{
			FolderBranch: resolvedPath.FolderBranch,
			path:         make([]pathNode, newPathLen),
		}
		copy(newResolvedPath.path[:len(parentPath.path)], parentPath.path)
		copy(newResolvedPath.path[len(parentPath.path):], resolvedPath.path[i:])
		i = len(parentPath.path) - 1
		newResolvedPath.path[i+1].Name = newName
		resolvedPath = newResolvedPath
	}

	resolvedPaths[unmergedMostRecent] = resolvedPath
	return resolvedPath, nil
}

type rootMetadataWithKeyAndTimestamp struct {
	*RootMetadata
	key            kbfscrypto.VerifyingKey
	localTimestamp time.Time
}

func (rmd rootMetadataWithKeyAndTimestamp) LastModifyingWriterVerifyingKey() kbfscrypto.VerifyingKey {
	return rmd.key
}

func (rmd rootMetadataWithKeyAndTimestamp) LocalTimestamp() time.Time {
	return rmd.localTimestamp
}

// makePostResolutionPaths returns the full paths to each unmerged
// pointer, taking into account any rename operations that occurred in
// the merged branch.
func (cr *ConflictResolver) makePostResolutionPaths(ctx context.Context,
	md *RootMetadata, unmergedChains, mergedChains *crChains,
	mergedPaths map[BlockPointer]path) (map[BlockPointer]path, error) {
	err := cr.checkDone(ctx)
	if err != nil {
		return nil, err
	}

	session, err := cr.config.KBPKI().GetCurrentSession(ctx)
	if err != nil {
		return nil, err
	}

	// No need to run any identifies on these chains, since we
	// have already finished all actions.
	resolvedChains, err := newCRChains(
		ctx, cr.config.Codec(),
		[]chainMetadata{rootMetadataWithKeyAndTimestamp{md,
			session.VerifyingKey, cr.config.Clock().Now()}},
		&cr.fbo.blocks, false)
	if err != nil {
		return nil, err
	}

	// If there are no renames, we don't need to fix any of the paths
	if len(resolvedChains.renamedOriginals) == 0 {
		return mergedPaths, nil
	}

	resolvedPaths := make(map[BlockPointer]path)
	for ptr, oldP := range mergedPaths {
		p, err := cr.resolveOnePath(ctx, ptr, unmergedChains, mergedChains,
			resolvedChains, mergedPaths, resolvedPaths)
		if err != nil {
			return nil, err
		}
		cr.log.CDebugf(ctx, "Resolved path for %v from %v to %v",
			ptr, oldP.path, p.path)
	}

	return resolvedPaths, nil
}

// getOpsForLocalNotification returns the set of operations that this
// node will need to send local notifications for, in order to
// transition from the staged state to the merged state.
func (cr *ConflictResolver) getOpsForLocalNotification(ctx context.Context,
	lState *lockState, md *RootMetadata,
	unmergedChains, mergedChains *crChains,
	updates map[BlockPointer]BlockPointer) (
	[]op, error) {
	dummyOp := newResolutionOp()
	newPtrs := make(map[BlockPointer]bool)
	for mergedMostRecent, newMostRecent := range updates {
		// `updates` contains the pointer updates needed for devices
		// on the merged branch to update; we have to find the
		// original of the entire branch to find the corresponding
		// unmerged most recent.
		original, err :=
			mergedChains.originalFromMostRecentOrSame(mergedMostRecent)
		if err != nil {
			return nil, err
		}
		chain, ok := unmergedChains.byOriginal[original]
		if ok {
			// If this unmerged node was updated in the resolution,
			// track that update here.
			dummyOp.AddUpdate(chain.mostRecent, newMostRecent)
		} else {
			dummyOp.AddUpdate(original, newMostRecent)
		}
		newPtrs[newMostRecent] = true
	}

	var ptrs []BlockPointer
	chainsToUpdate := make(map[BlockPointer]BlockPointer)
	chainsToAdd := make(map[BlockPointer]*crChain)
	for ptr, chain := range mergedChains.byMostRecent {
		if newMostRecent, ok := updates[chain.original]; ok {
			ptrs = append(ptrs, newMostRecent)
			chainsToUpdate[chain.mostRecent] = newMostRecent
			// This update was already handled above.
			continue
		}

		// If the node changed in both branches, but NOT in the
		// resolution, make sure the local notification uses the
		// unmerged most recent pointer as the unref.
		original := chain.original
		if c, ok := unmergedChains.byOriginal[chain.original]; ok {
			original = c.mostRecent
			updates[chain.original] = chain.mostRecent

			// If the node pointer didn't change in the merged chain
			// (e.g., due to a setattr), fast forward its most-recent
			// pointer to be the unmerged most recent pointer, so that
			// local notifications work correctly.
			if chain.original == chain.mostRecent {
				ptrs = append(ptrs, c.mostRecent)
				chainsToAdd[c.mostRecent] = chain
				delete(mergedChains.byMostRecent, chain.mostRecent)
				chain.mostRecent = c.mostRecent
			}
		}

		newPtrs[ptr] = true
		dummyOp.AddUpdate(original, chain.mostRecent)
		updates[original] = chain.mostRecent
		ptrs = append(ptrs, chain.mostRecent)
	}
	for ptr, chain := range chainsToAdd {
		mergedChains.byMostRecent[ptr] = chain
	}

	// If any nodes changed only in the unmerged branch, make sure we
	// update the pointers in the local ops (e.g., renameOp.Renamed)
	// to the latest local most recent.
	for original, chain := range unmergedChains.byOriginal {
		if _, ok := updates[original]; !ok {
			updates[original] = chain.mostRecent
		}
	}

	// Update the merged chains so they all have the new most recent
	// pointer.
	for mostRecent, newMostRecent := range chainsToUpdate {
		chain, ok := mergedChains.byMostRecent[mostRecent]
		if !ok {
			continue
		}
		delete(mergedChains.byMostRecent, mostRecent)
		chain.mostRecent = newMostRecent
		mergedChains.byMostRecent[newMostRecent] = chain
	}

	// We need to get the complete set of updated merged paths, so
	// that we can correctly order the chains from the root outward.
	mergedNodeCache := newNodeCacheStandard(cr.fbo.folderBranch)
	nodeMap, _, err := cr.fbo.blocks.SearchForNodes(
		ctx, mergedNodeCache, ptrs, newPtrs,
		md, md.data.Dir.BlockPointer)
	if err != nil {
		return nil, err
	}
	mergedPaths := make([]path, 0, len(nodeMap))
	for _, node := range nodeMap {
		if node == nil {
			continue
		}
		mergedPaths = append(mergedPaths, mergedNodeCache.PathFromNode(node))
	}
	sort.Sort(crSortedPaths(mergedPaths))

	ops, err := cr.makeRevertedOps(
		ctx, lState, mergedPaths, mergedChains, unmergedChains)
	if err != nil {
		return nil, err
	}
	newOps, err := fixOpPointersForUpdate(ops, updates, mergedChains)
	if err != nil {
		return nil, err
	}
	newOps[0] = dummyOp
	return newOps, err
}

// finalizeResolution finishes the resolution process, making the
// resolution visible to any nodes on the merged branch, and taking
// the local node out of staged mode.
func (cr *ConflictResolver) finalizeResolution(ctx context.Context,
	lState *lockState, md *RootMetadata,
	unmergedChains, mergedChains *crChains,
	updates map[BlockPointer]BlockPointer,
	bps blockPutState, blocksToDelete []kbfsblock.ID, writerLocked bool) error {
	err := cr.checkDone(ctx)
	if err != nil {
		return err
	}

	// Fix up all the block pointers in the merged ops to work well
	// for local notifications.  Make a dummy op at the beginning to
	// convert all the merged most recent pointers into unmerged most
	// recent pointers.
	newOps, err := cr.getOpsForLocalNotification(
		ctx, lState, md, unmergedChains,
		mergedChains, updates)
	if err != nil {
		return err
	}

	cr.log.CDebugf(ctx, "Local notifications: %v", newOps)

	if writerLocked {
		return cr.fbo.finalizeResolutionLocked(
			ctx, lState, md, bps, newOps, blocksToDelete)
	}
	return cr.fbo.finalizeResolution(
		ctx, lState, md, bps, newOps, blocksToDelete)
}

// completeResolution pushes all the resolved blocks to the servers,
// computes all remote and local notifications, and finalizes the
// resolution process.
func (cr *ConflictResolver) completeResolution(ctx context.Context,
	lState *lockState, unmergedChains, mergedChains *crChains,
	unmergedPaths []path, mergedPaths map[BlockPointer]path,
	mostRecentUnmergedMD, mostRecentMergedMD ImmutableRootMetadata,
	lbc localBcache, newFileBlocks fileBlockMap,
	dirtyBcache DirtyBlockCacheSimple, writerLocked bool) (err error) {
	md, err := cr.createResolvedMD(
		ctx, lState, unmergedPaths, unmergedChains,
		mergedChains, mostRecentMergedMD)
	if err != nil {
		return err
	}

	resolvedPaths, err := cr.makePostResolutionPaths(ctx, md, unmergedChains,
		mergedChains, mergedPaths)
	if err != nil {
		return err
	}

	err = cr.checkDone(ctx)
	if err != nil {
		return err
	}

	// Find any paths that don't have any ops associated with them,
	// and avoid making new blocks for them in the resolution.
	// Without this, we will end up with an extraneous block update
	// for the directory with no ops.  Then, if this resolution ends
	// up going through ANOTHER resolution later, which sees no ops
	// need resolving and short-circuits the resolution process, we
	// could end up accidentally unreferencing a merged directory
	// block that's still in use.  See KBFS-2825 for details.
	hasChildOps := make(map[BlockPointer]bool)
	for _, p := range unmergedPaths {
		chain := unmergedChains.byMostRecent[p.tailPointer()]
		if len(chain.ops) == 0 {
			continue
		}
		for _, pn := range p.path {
			hasChildOps[pn.BlockPointer] = true
		}
	}
	for ptr := range resolvedPaths {
		if !hasChildOps[ptr] {
			cr.log.CDebugf(ctx,
				"Removing resolved path for op-less unmerged block pointer %v",
				ptr)
			delete(resolvedPaths, ptr)
		}
	}

	updates, bps, blocksToDelete, err := cr.prepper.prepUpdateForPaths(
		ctx, lState, md, unmergedChains, mergedChains,
		mostRecentUnmergedMD, mostRecentMergedMD, resolvedPaths, lbc,
		newFileBlocks, dirtyBcache, prepFolderCopyIndirectFileBlocks)
	if err != nil {
		return err
	}

	// Can only do this after prepUpdateForPaths, since
	// prepUpdateForPaths calls fixOpPointersForUpdate, and the ops
	// may be invalid until then.
	err = md.data.checkValid()
	if err != nil {
		return err
	}

	defer func() {
		if err != nil {
			cr.fbo.fbm.cleanUpBlockState(
				md.ReadOnly(), bps, blockDeleteOnMDFail)
		}
	}()

	err = cr.checkDone(ctx)
	if err != nil {
		return err
	}

	// Put all the blocks.  TODO: deal with recoverable block errors?
	cacheType := DiskBlockAnyCache
	if cr.config.IsSyncedTlf(md.TlfID()) {
		cacheType = DiskBlockSyncCache
	}
	_, err = doBlockPuts(
		ctx, cr.config.BlockServer(), cr.config.BlockCache(),
		cr.config.Reporter(), cr.log, cr.deferLog, md.TlfID(),
		md.GetTlfHandle().GetCanonicalName(), bps, cacheType)
	if err != nil {
		return err
	}

	err = cr.finalizeResolution(ctx, lState, md, unmergedChains,
		mergedChains, updates, bps, blocksToDelete, writerLocked)
	if err != nil {
		return err
	}
	return nil
}

// maybeUnstageAfterFailure abandons this branch if there was a
// conflict resolution failure due to missing blocks, caused by a
// concurrent GCOp on the main branch.
func (cr *ConflictResolver) maybeUnstageAfterFailure(ctx context.Context,
	lState *lockState, mergedMDs []ImmutableRootMetadata, err error) error {
	// Make sure the error is related to a missing block.
	_, isBlockNotFound := err.(kbfsblock.ServerErrorBlockNonExistent)
	_, isBlockDeleted := err.(kbfsblock.ServerErrorBlockDeleted)
	if !isBlockNotFound && !isBlockDeleted {
		return err
	}

	// Make sure there was a GCOp on the main branch.
	foundGCOp := false
outer:
	for _, rmd := range mergedMDs {
		for _, op := range rmd.data.Changes.Ops {
			if _, ok := op.(*GCOp); ok {
				foundGCOp = true
				break outer
			}
		}
	}
	if !foundGCOp {
		return err
	}

	cr.log.CDebugf(ctx, "Unstaging due to a failed resolution: %v", err)
	reportedError := CRAbandonStagedBranchError{err, cr.fbo.unmergedBID}
	unstageErr := cr.fbo.unstageAfterFailedResolution(ctx, lState)
	if unstageErr != nil {
		cr.log.CDebugf(ctx, "Couldn't unstage: %v", unstageErr)
		return err
	}

	head := cr.fbo.getTrustedHead(ctx, lState, mdNoCommit)
	if head == (ImmutableRootMetadata{}) {
		panic("maybeUnstageAfterFailure: head is nil (should be impossible)")
	}
	handle := head.GetTlfHandle()
	cr.config.Reporter().ReportErr(
		ctx, handle.GetCanonicalName(), handle.Type(), WriteMode, reportedError)
	return nil
}

const conflictRecordVersion = 1

type conflictRecord struct {
	Version int
	time.Time
	Merged      string
	Unmerged    string
	ErrorTime   time.Time
	ErrorString string
	PanicString string
	codec.UnknownFieldSetHandler
}

<<<<<<< HEAD
func (cr *ConflictResolver) recordStartResolve(ci conflictInput) error {
=======
func (cr *ConflictResolver) recordStartResolve(ci conflictInput) (
	failCount int, err error) {
>>>>>>> 8d9769c0
	db := cr.config.KBFSOps().GetConflictResolutionDB()
	conflictsSoFarSerialized, err := db.Get([]byte(cr.fbo.id().String()), nil)
	var conflictsSoFar []conflictRecord
	switch err {
	case leveldb.ErrNotFound:
		conflictsSoFar = nil
	case nil:
		err = cr.config.Codec().Decode(conflictsSoFarSerialized,
			&conflictsSoFar)
		if err != nil {
<<<<<<< HEAD
			return err
		}
	default:
		return err
=======
			return 0, err
		}
	default:
		return 0, err
>>>>>>> 8d9769c0
	}
	if len(conflictsSoFar) > 10 {
		conflictsSoFar = conflictsSoFar[len(conflictsSoFar)-10:]
	}
	conflictsSoFar = append(conflictsSoFar, conflictRecord{
		Version:  conflictRecordVersion,
		Time:     cr.config.Clock().Now(),
		Merged:   ci.merged.String(),
		Unmerged: ci.unmerged.String(),
	})
	conflictsSerialized, err := cr.config.Codec().Encode(conflictsSoFar)
	if err != nil {
<<<<<<< HEAD
		return err
	}
	return db.Put([]byte(cr.fbo.id().String()), conflictsSerialized, nil)
=======
		return 0, err
	}
	return len(conflictsSoFar), db.Put([]byte(cr.fbo.id().String()), conflictsSerialized, nil)
>>>>>>> 8d9769c0
}

// recordFinishResolve does one of two things:
//  - in the event of success, it deletes the DB entry that recorded conflict
//    resolution attempts for this resolver
//  - in the event of failure, it logs that CR failed and tries to record the
//    failure to the DB.
func (cr *ConflictResolver) recordFinishResolve(
	ctx context.Context, ci conflictInput, receivedErr error) {
	db := cr.config.KBFSOps().GetConflictResolutionDB()
	panicVar := recover()

	// If we neither errored nor panicked, this CR succeeded and we can wipe
	// the DB entry.
	if receivedErr == nil && panicVar == nil {
		err := db.Delete([]byte(cr.fbo.id().String()), nil)
		if err != nil {
			cr.log.CWarningf(ctx,
				"Could not record conflict resolution success: %v", err)
		}
		return
	}

	var err error
	defer func() {
		// If we can't record the failure to the CR DB, at least log it.
		if err != nil {
			cr.log.CWarningf(ctx,
				"Could not record conflict resolution failure [%v/%v]: %v",
				receivedErr, panicVar, err)
		}
		// If we recovered from a panic, keep panicking.
		if panicVar != nil {
			panic(panicVar)
		}
	}()

	// Otherwise we need to decode the most recent entry, modify it, and put it
	// back in the DB.
	var conflictsSerialized []byte
	conflictsSerialized, err = db.Get([]byte(cr.fbo.id().String()), nil)
	var conflictsSoFar []conflictRecord
	switch err {
	case leveldb.ErrNotFound:
		err = errors.New("No CR records")
		return
	case nil:
		err = cr.config.Codec().Decode(conflictsSerialized,
			&conflictsSoFar)
		if err != nil {
			return
		}
	default:
		return
	}

	thisCR := &conflictsSoFar[len(conflictsSoFar)-1]
	thisCR.ErrorTime = cr.config.Clock().Now()
	if receivedErr != nil {
		thisCR.ErrorString = receivedErr.Error()
	}
	if panicVar != nil {
		thisCR.PanicString = fmt.Sprintf("%s", panicVar)
	}

	conflictsSerialized, err = cr.config.Codec().Encode(conflictsSoFar)
	if err != nil {
		return
	}
	err = db.Put([]byte(cr.fbo.id().String()), conflictsSerialized, nil)
}

// CRWrapError wraps an error that happens during conflict resolution.
type CRWrapError struct {
	err error
}

// Error implements the error interface for CRWrapError.
func (e CRWrapError) Error() string {
	return "Conflict resolution error: " + e.err.Error()
}

func (cr *ConflictResolver) doResolve(ctx context.Context, ci conflictInput) {
	var err error
	ctx = cr.config.MaybeStartTrace(ctx, "CR.doResolve",
		fmt.Sprintf("%s %+v", cr.fbo.folderBranch, ci))
	defer func() { cr.config.MaybeFinishTrace(ctx, err) }()

<<<<<<< HEAD
	err = cr.recordStartResolve(ci)
	if err != nil {
		cr.log.CWarningf(ctx,
			"Could not record conflict resolution attempt: %v", err)
=======
	var failCount int
	failCount, err = cr.recordStartResolve(ci)
	if err != nil {
		cr.log.CWarningf(ctx,
			"Could not record conflict resolution attempt: %v", err)
	} else if failCount >= maxConflictResolutionAttempts {
		cr.log.CWarningf(ctx,
			"Maximum number of conflict resolution attempts reached for TLF "+
				"%s: auto failing.", cr.fbo.id().String())

>>>>>>> 8d9769c0
	} else {
		defer cr.recordFinishResolve(ctx, ci, err)
	}

	cr.log.CDebugf(ctx, "Starting conflict resolution with input %+v", ci)
	lState := makeFBOLockState()
	defer func() {
		cr.deferLog.CDebugf(ctx, "Finished conflict resolution: %+v", err)
		if err != nil {
			head := cr.fbo.getTrustedHead(ctx, lState, mdNoCommit)
			if head == (ImmutableRootMetadata{}) {
				panic("doResolve: head is nil (should be impossible)")
			}
			handle := head.GetTlfHandle()
			cr.config.Reporter().ReportErr(
				ctx, handle.GetCanonicalName(), handle.Type(),
				WriteMode, CRWrapError{err})
			if err == context.Canceled {
				cr.inputLock.Lock()
				defer cr.inputLock.Unlock()
				cr.canceledCount++
				// TODO: decrease threshold for pending local squashes?
				if cr.canceledCount > cr.maxRevsThreshold {
					cr.lockNextTime = true
				}
			}
		} else {
			// We finished successfully, so no need to lock next time.
			cr.inputLock.Lock()
			defer cr.inputLock.Unlock()
			cr.lockNextTime = false
			cr.canceledCount = 0
		}
	}()

	// Canceled before we even got started?
	err = cr.checkDone(ctx)
	if err != nil {
		return
	}

	var mergedMDs []ImmutableRootMetadata
	defer func() {
		if err != nil {
			// writerLock is definitely unlocked by here.
			err = cr.maybeUnstageAfterFailure(ctx, lState, mergedMDs, err)
		}
	}()

	// Check if we need to deploy the nuclear option and completely
	// block unmerged writes while we try to resolve.
	doLock := func() bool {
		cr.inputLock.Lock()
		defer cr.inputLock.Unlock()
		return cr.lockNextTime
	}()
	if doLock {
		cr.log.CDebugf(ctx, "Blocking unmerged writes due to large amounts "+
			"of unresolved state")
		cr.fbo.blockUnmergedWrites(lState)
		defer cr.fbo.unblockUnmergedWrites(lState)
		err = cr.checkDone(ctx)
		if err != nil {
			return
		}

		// Sync everything from memory to the journal.
		err = cr.fbo.syncAllLocked(ctx, lState, NoExcl)
		if err != nil {
			return
		}

		// Don't let us hold the lock for too long though
		var cancel context.CancelFunc
		ctx, cancel = context.WithTimeout(ctx, crMaxWriteLockTime)
		defer cancel()
		cr.log.CDebugf(ctx, "Unmerged writes blocked")
	} else {
		// Sync everything from memory to the journal.
		err = cr.fbo.syncAllUnlocked(ctx, lState)
		if err != nil {
			return
		}
	}

	// Step 1: Build the chains for each branch, as well as the paths
	// and necessary extra recreate ops.  The result of this step is:
	//   * A set of conflict resolution "chains" for both the unmerged and
	//     merged branches
	//   * A map containing, for each changed unmerged node, the full path to
	//     the corresponding merged node.
	//   * A set of "recreate" ops that must be applied on the merged branch
	//     to recreate any directories that were modified in the unmerged
	//     branch but removed in the merged branch.
	unmergedChains, mergedChains, unmergedPaths, mergedPaths, recOps,
		unmergedMDs, mergedMDs, err :=
		cr.buildChainsAndPaths(ctx, lState, doLock)
	if err != nil {
		return
	}
	if len(unmergedMDs) == 0 {
		// TODO: This is probably due to an extra Resolve() call that
		// got queued during a resolution (but too late to cancel it),
		// and executed after the resolution completed successfully.
		cr.log.CDebugf(ctx, "No unmerged updates at all, so we must not be "+
			"unmerged after all")
		return
	}
	if len(mergedPaths) == 0 || len(mergedMDs) == 0 {
		var mostRecentMergedMD ImmutableRootMetadata
		if len(mergedMDs) > 0 {
			mostRecentMergedMD = mergedMDs[len(mergedMDs)-1]
		} else {
			branchPoint := unmergedMDs[0].Revision() - 1
			mostRecentMergedMD, err = getSingleMD(ctx, cr.config, cr.fbo.id(),
				kbfsmd.NullBranchID, branchPoint, kbfsmd.Merged, nil)
			if err != nil {
				return
			}
		}
		// TODO: All the other variables returned by
		// buildChainsAndPaths may also be nil, in which case
		// completeResolution will deref a nil pointer. Fix
		// this!
		//
		// nothing to do
		cr.log.CDebugf(ctx, "No updates to resolve, so finishing")
		lbc := make(localBcache)
		newFileBlocks := make(fileBlockMap)
		err = cr.completeResolution(ctx, lState, unmergedChains,
			mergedChains, unmergedPaths, mergedPaths,
			unmergedMDs[len(unmergedMDs)-1], mostRecentMergedMD, lbc,
			newFileBlocks, nil, doLock)
		return
	}

	err = cr.checkDone(ctx)
	if err != nil {
		return
	}

	if status, _, err := cr.fbo.status.getStatus(ctx, nil); err == nil {
		if statusString, err := json.Marshal(status); err == nil {
			ci := func() conflictInput {
				cr.inputLock.Lock()
				defer cr.inputLock.Unlock()
				return cr.currInput
			}()
			cr.log.CInfof(ctx, "Current status during conflict resolution "+
				"(input %v): %s", ci, statusString)
		}
	}
	cr.log.CDebugf(ctx, "Recreate ops: %s", recOps)

	mostRecentMergedMD := mergedMDs[len(mergedMDs)-1]

	mostRecentMergedWriterInfo := newWriterInfo(
		mostRecentMergedMD.LastModifyingWriter(),
		mostRecentMergedMD.LastModifyingWriterVerifyingKey(),
		mostRecentMergedMD.Revision())

	// Step 2: Figure out which actions need to be taken in the merged
	// branch to best reflect the unmerged changes.  The result of
	// this step is a map containing, for each node in the merged path
	// that will be updated during conflict resolution, a set of
	// "actions" to be applied to the merged branch.  Each of these
	// actions contains the logic needed to manipulate the data into
	// the final merged state, including the resolution of any
	// conflicts that occurred between the two branches.
	actionMap, newUnmergedPaths, err := cr.computeActions(
		ctx, unmergedChains, mergedChains, unmergedPaths, mergedPaths,
		recOps, mostRecentMergedWriterInfo)
	if err != nil {
		return
	}

	// Insert the new unmerged paths as needed
	if len(newUnmergedPaths) > 0 {
		unmergedPaths = append(unmergedPaths, newUnmergedPaths...)
		sort.Sort(crSortedPaths(unmergedPaths))
	}

	err = cr.checkDone(ctx)
	if err != nil {
		return
	}

	cr.log.CDebugf(ctx, "Action map: %v", actionMap)

	// Step 3: Apply the actions by looking up the corresponding
	// unmerged dir entry and copying it to a copy of the
	// corresponding merged block.  Keep these dirty block copies in a
	// local dirty cache, keyed by corresponding merged most recent
	// pointer.
	//
	// At the same time, construct two sets of ops: one that will be
	// put into the final MD object that gets merged, and one that
	// needs to be played through as notifications locally to get any
	// local caches synchronized with the final merged state.
	//
	// * This will be taken care of by each crAction.updateOps()
	// method, which modifies the unmerged and merged ops for a
	// particular chain.  After all the crActions are applied, the
	// "unmerged" ops need to be pushed as part of the MD update,
	// while the "merged" ops need to be applied locally.

	// lbc contains the modified directory blocks we need to sync
	lbc := make(localBcache)
	// newFileBlocks contains the copies of the file blocks we need to
	// sync.  If a block is indirect, we need to put it and add new
	// references for all indirect pointers inside it.  If it is not
	// an indirect block, just add a new reference to the block.
	newFileBlocks := make(fileBlockMap)
	dirtyBcache := simpleDirtyBlockCacheStandard()
	// Simple dirty bcaches don't need to be shut down.

	err = cr.doActions(ctx, lState, unmergedChains, mergedChains,
		unmergedPaths, mergedPaths, actionMap, lbc, newFileBlocks, dirtyBcache)
	if err != nil {
		return
	}

	err = cr.checkDone(ctx)
	if err != nil {
		return
	}
	cr.log.CDebugf(ctx, "Executed all actions, %d updated directory blocks",
		len(lbc))

	// Step 4: finish up by syncing all the blocks, computing and
	// putting the final resolved MD, and issuing all the local
	// notifications.
	err = cr.completeResolution(ctx, lState, unmergedChains, mergedChains,
		unmergedPaths, mergedPaths, unmergedMDs[len(unmergedMDs)-1],
		mostRecentMergedMD, lbc, newFileBlocks, dirtyBcache, doLock)
	if err != nil {
		return
	}

	// TODO: If conflict resolution fails after some blocks were put,
	// remember these and include them in the later resolution so they
	// don't count against the quota forever.  (Though of course if we
	// completely fail, we'll need to rely on a future complete scan
	// to clean up the quota anyway . . .)
}

func openCRDBInternal(config Config) (*leveldb.DB, error) {
	if config.IsTestMode() {
		return leveldb.Open(storage.NewMemStorage(), leveldbOptions)
	}
	err := os.MkdirAll(sysPath.Join(config.StorageRoot(),
		conflictResolverRecordsDir, conflictResolverRecordsVersionString),
		os.ModePerm)
	if err != nil {
		return nil, err
	}

	return leveldb.OpenFile(sysPath.Join(config.StorageRoot(),
		conflictResolverRecordsDir, conflictResolverRecordsVersionString,
		conflictResolverRecordsDB), leveldbOptions)
}

func openCRDB(ctx context.Context, config Config) (db *leveldb.DB) {
	db, err := openCRDBInternal(config)
	if err != nil {
		config.MakeLogger("CR").CWarningf(ctx,
			"Could not open conflict resolver DB: %v", err)
		// TODO: elsewhere we expect this db to be non-nil.
		//  Should we just panic here?
	}
	return db
}<|MERGE_RESOLUTION|>--- conflicted
+++ resolved
@@ -20,13 +20,6 @@
 	"github.com/keybase/client/go/kbfs/kbfssync"
 	"github.com/keybase/client/go/protocol/keybase1"
 	"github.com/keybase/go-codec/codec"
-<<<<<<< HEAD
-=======
-	"github.com/keybase/kbfs/kbfsblock"
-	"github.com/keybase/kbfs/kbfscrypto"
-	"github.com/keybase/kbfs/kbfsmd"
-	"github.com/keybase/kbfs/kbfssync"
->>>>>>> 8d9769c0
 	"github.com/pkg/errors"
 	"github.com/syndtr/goleveldb/leveldb"
 	"github.com/syndtr/goleveldb/leveldb/storage"
@@ -58,13 +51,10 @@
 	conflictResolverRecordsDir           = "kbfs_conflicts"
 	conflictResolverRecordsVersionString = "v1"
 	conflictResolverRecordsDB            = "kbfsConflicts.leveldb"
-<<<<<<< HEAD
-=======
 
 	// If we have failed at CR 5 times, probably it's never going to work and
 	// we should give up.
 	maxConflictResolutionAttempts = 5
->>>>>>> 8d9769c0
 )
 
 // CtxCROpID is the display name for the unique operation
@@ -3221,12 +3211,8 @@
 	codec.UnknownFieldSetHandler
 }
 
-<<<<<<< HEAD
-func (cr *ConflictResolver) recordStartResolve(ci conflictInput) error {
-=======
 func (cr *ConflictResolver) recordStartResolve(ci conflictInput) (
 	failCount int, err error) {
->>>>>>> 8d9769c0
 	db := cr.config.KBFSOps().GetConflictResolutionDB()
 	conflictsSoFarSerialized, err := db.Get([]byte(cr.fbo.id().String()), nil)
 	var conflictsSoFar []conflictRecord
@@ -3237,17 +3223,10 @@
 		err = cr.config.Codec().Decode(conflictsSoFarSerialized,
 			&conflictsSoFar)
 		if err != nil {
-<<<<<<< HEAD
-			return err
-		}
-	default:
-		return err
-=======
 			return 0, err
 		}
 	default:
 		return 0, err
->>>>>>> 8d9769c0
 	}
 	if len(conflictsSoFar) > 10 {
 		conflictsSoFar = conflictsSoFar[len(conflictsSoFar)-10:]
@@ -3260,15 +3239,9 @@
 	})
 	conflictsSerialized, err := cr.config.Codec().Encode(conflictsSoFar)
 	if err != nil {
-<<<<<<< HEAD
-		return err
-	}
-	return db.Put([]byte(cr.fbo.id().String()), conflictsSerialized, nil)
-=======
 		return 0, err
 	}
 	return len(conflictsSoFar), db.Put([]byte(cr.fbo.id().String()), conflictsSerialized, nil)
->>>>>>> 8d9769c0
 }
 
 // recordFinishResolve does one of two things:
@@ -3357,12 +3330,6 @@
 		fmt.Sprintf("%s %+v", cr.fbo.folderBranch, ci))
 	defer func() { cr.config.MaybeFinishTrace(ctx, err) }()
 
-<<<<<<< HEAD
-	err = cr.recordStartResolve(ci)
-	if err != nil {
-		cr.log.CWarningf(ctx,
-			"Could not record conflict resolution attempt: %v", err)
-=======
 	var failCount int
 	failCount, err = cr.recordStartResolve(ci)
 	if err != nil {
@@ -3373,7 +3340,6 @@
 			"Maximum number of conflict resolution attempts reached for TLF "+
 				"%s: auto failing.", cr.fbo.id().String())
 
->>>>>>> 8d9769c0
 	} else {
 		defer cr.recordFinishResolve(ctx, ci, err)
 	}
