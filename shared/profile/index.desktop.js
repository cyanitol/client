--- conflicted
+++ resolved
@@ -333,41 +333,6 @@
 
     return (
       <Kb.Box style={styleOuterContainer}>
-<<<<<<< HEAD
-=======
-        {!!this.props.addUserToTeamsResults && (
-          <Kb.Box2
-            direction="horizontal"
-            style={Styles.collapseStyles([
-              styleScrollHeaderBg,
-              {
-                backgroundColor: Styles.globalColors.green,
-                minHeight: 40,
-                zIndex: ADD_TO_TEAM_ZINDEX,
-              },
-            ])}
-          >
-            <Kb.Box2 direction="vertical" style={{flexGrow: 1}}>
-              <Kb.Text
-                center={true}
-                style={{margin: Styles.globalMargins.tiny, width: '100%'}}
-                type="BodySemibold"
-                negative={true}
-              >
-                {this.props.addUserToTeamsResults}
-              </Kb.Text>
-            </Kb.Box2>
-            <Kb.Box2 direction="vertical" style={{flexShrink: 1, justifyContent: 'center'}}>
-              <Kb.Icon
-                color={Styles.globalColors.black_50}
-                onClick={this.props.onClearAddUserToTeamsResults}
-                style={{padding: Styles.globalMargins.tiny}}
-                type="iconfont-close"
-              />
-            </Kb.Box2>
-          </Kb.Box2>
-        )}
->>>>>>> 4dfdf176
         <Kb.Box style={{...styleScrollHeaderBg, backgroundColor: trackerStateColors.header.background}} />
         <Kb.Box style={{...styleScrollHeaderCover, backgroundColor: trackerStateColors.header.background}} />
         {flags.useNewRouter ? (
