--- conflicted
+++ resolved
@@ -1,13 +1,8 @@
 /* @flow */
 import React, {Component} from 'react'
 import {globalStyles, globalColors, globalColorsDZ2} from '../styles/style-guide'
-<<<<<<< HEAD
 import Container from './dev-container.desktop.js'
-import {Button, Logo, Input, Text, Terminal, FormWithCheckbox} from '../common-adapters'
-=======
-import Container from './dev-container'
 import {Button, Input, Text, Terminal, FormWithCheckbox} from '../common-adapters'
->>>>>>> 011d7953
 
 export default class Render extends Component {
   render () {
