// @flow
import * as ConfigGen from '../../actions/config-gen'
import {
  createTrace,
  createProcessorProfile,
  createLoadLockdownMode,
  createLoadHasRandomPw,
  createOnChangeLockdownMode,
} from '../../actions/settings-gen'
import * as RouteTreeGen from '../../actions/route-tree-gen'
import {HeaderHoc} from '../../common-adapters'
import * as Constants from '../../constants/settings'
import {compose} from 'recompose'
import Advanced from './index'
import {connect, lifecycle} from '../../util/container'

<<<<<<< HEAD
const mapStateToProps = (state: TypedState) => ({
=======
type OwnProps = {||}
const mapStateToProps = state => ({
  hasRandomPW: !!state.settings.passphrase.randomPW,
>>>>>>> 545078b0
  lockdownModeEnabled: state.settings.lockdownModeEnabled,
  openAtLogin: state.config.openAtLogin,
  processorProfileInProgress: Constants.processorProfileInProgress(state),
  touchIDAllowedBySystem: state.config.touchIDAllowedBySystem,
  touchIDEnabled: state.config.touchIDEnabled,
  traceInProgress: Constants.traceInProgress(state),
})

const mapDispatchToProps = dispatch => ({
  _loadHasRandomPW: () => dispatch(createLoadHasRandomPw()),
  _loadLockdownMode: () => dispatch(createLoadLockdownMode()),
  onBack: () => dispatch(RouteTreeGen.createNavigateUp()),
  onChangeLockdownMode: (checked: boolean) => dispatch(createOnChangeLockdownMode({enabled: checked})),
  onDBNuke: () => dispatch(RouteTreeGen.createNavigateAppend({path: ['dbNukeConfirm']})),
  onProcessorProfile: (durationSeconds: number) => dispatch(createProcessorProfile({durationSeconds})),
  onSetOpenAtLogin: (open: boolean) => dispatch(ConfigGen.createSetOpenAtLogin({open, writeFile: true})),
  onTrace: (durationSeconds: number) => dispatch(createTrace({durationSeconds})),
  onSetTouchIDEnabled: (enabled: boolean) =>
    dispatch(ConfigGen.createTouchIDEnabled({enabled, writeToConfig: true})),
})

export default compose(
  connect<OwnProps, _, _, _, _>(
    mapStateToProps,
    mapDispatchToProps,
    (s, d, o) => ({...o, ...s, ...d})
  ),
  lifecycle({
    componentDidMount() {
      this.props._loadLockdownMode()
      this.props._loadHasRandomPW()
    },
  }),
  HeaderHoc
)(Advanced)<|MERGE_RESOLUTION|>--- conflicted
+++ resolved
@@ -14,13 +14,10 @@
 import Advanced from './index'
 import {connect, lifecycle} from '../../util/container'
 
-<<<<<<< HEAD
-const mapStateToProps = (state: TypedState) => ({
-=======
 type OwnProps = {||}
+
 const mapStateToProps = state => ({
   hasRandomPW: !!state.settings.passphrase.randomPW,
->>>>>>> 545078b0
   lockdownModeEnabled: state.settings.lockdownModeEnabled,
   openAtLogin: state.config.openAtLogin,
   processorProfileInProgress: Constants.processorProfileInProgress(state),
