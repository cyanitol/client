--- conflicted
+++ resolved
@@ -19,6 +19,7 @@
 import WebLink from './web-links.native'
 import LogOutTab from './logout/container'
 import DisableCertPinningModal from './disable-cert-pinning-modal/container'
+import {DeleteModal} from './account/confirm-delete'
 import {Email, Phone, VerifyPhone} from './account/add-modals'
 import SettingsManageContacts from './account/manage-contacts.native'
 
@@ -59,15 +60,6 @@
   terms: {getScreen: (): typeof WebLink => require('./web-links.native').default},
 }
 export const newModalRoutes = {
-<<<<<<< HEAD
-  [Constants.logOutTab]: {getScreen: () => require('./logout/container').default},
-  disableCertPinningModal: {getScreen: () => require('./disable-cert-pinning-modal/container').default},
-  settingsAddEmail: {getScreen: () => require('./account/add-modals').Email},
-  settingsAddPhone: {getScreen: () => require('./account/add-modals').Phone},
-  settingsDeleteAddress: {getScreen: () => require('./account/confirm-delete').DeleteModal},
-  settingsManageContacts: {getScreen: () => require('./account/manage-contacts.native').default},
-  settingsVerifyPhone: {getScreen: () => require('./account/add-modals').VerifyPhone},
-=======
   // TODO connect broken
   [Constants.logOutTab]: {getScreen: (): typeof LogOutTab => require('./logout/container').default},
   // TODO connect broken
@@ -78,11 +70,13 @@
   },
   settingsAddEmail: {getScreen: (): typeof Email => require('./account/add-modals').Email},
   settingsAddPhone: {getScreen: (): typeof Phone => require('./account/add-modals').Phone},
+  settingsDeleteAddress: {
+    getScreen: (): typeof DeleteModal => require('./account/confirm-delete').DeleteModal,
+  },
   settingsManageContacts: {
     getScreen: (): typeof SettingsManageContacts => require('./account/manage-contacts.native').default,
   },
   settingsVerifyPhone: {
     getScreen: (): typeof VerifyPhone => require('./account/add-modals').VerifyPhone,
   },
->>>>>>> 3e1900aa
 }