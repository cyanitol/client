// @flow
import React, {Component} from 'react'
import type {Props} from './render'
import {Box, TabBar, ComingSoon} from '../common-adapters'
import {TabBarItem, TabBarButton} from '../common-adapters/tab-bar'
import List from './list'
import {globalStyles, globalColors} from '../styles/style-guide'

class Render extends Component<void, Props, void> {
  _renderComingSoon () {
    return <ComingSoon />
  }

  _makeItem (isPublic: boolean, isSelected: boolean) {
    return <TabBarButton
      source={{type: 'icon', icon: `subnav-folders-${isPublic ? 'public' : 'private'}`}}
      style={{
        ...styleItem,
        borderBottom: isSelected
          ? `solid 2px ${isPublic ? globalColors.yellowGreen : globalColors.darkBlue2}`
          : 'none'
      }}
      styleBadge={styleBadge}
      styleIcon={styleIcon}
      styleLabel={{
        color: isPublic
          ? (isSelected ? globalColors.black : globalColors.white_75)
          : (isSelected ? globalColors.white : globalColors.black_75)
      }}
      styleBadgeNumber={styleBadgeNumber}
      selected={isSelected}
      label={isPublic ? 'public/' : 'private/'}
      badgeNumber={isPublic ? this.props.publicBadge : this.props.privateBadge}
    />
  }

  render () {
    if (this.props.showComingSoon) {
      return this._renderComingSoon()
    }

    return (
      <Box style={{...stylesContainer, backgroundColor: this.props.showingPrivate ? globalColors.darkBlue : globalColors.white}}>
        <TabBar tabBarStyle={tabBarStyle}>
          <TabBarItem
            selected={this.props.showingPrivate}
            containerStyle={itemContainerStyle}
            tabBarButton={this._makeItem(false, this.props.showingPrivate === true)}
            onClick={() => { this.props.onSwitchTab && this.props.onSwitchTab(true) }}>
            <List
              {...this.props.private}
              style={this.props.listStyle}
              smallMode={this.props.smallMode}
              onRekey={this.props.onRekey}
              onOpen={this.props.onOpen}
              onClick={this.props.onClick} />
          </TabBarItem>
          <TabBarItem
            selected={!this.props.showingPrivate}
            containerStyle={itemContainerStyle}
            tabBarButton={this._makeItem(true, this.props.showingPrivate === false)}
            onClick={() => { this.props.onSwitchTab && this.props.onSwitchTab(false) }}>
            <List
              {...this.props.public}
              style={this.props.listStyle}
              smallMode={this.props.smallMode}
              onRekey={this.props.onRekey}
              onOpen={this.props.onOpen}
              onClick={this.props.onClick} />
          </TabBarItem>
        </TabBar>
      </Box>
    )
  }
}

const stylesContainer = {
  ...globalStyles.flexBoxColumn,
<<<<<<< HEAD
  flexGrow: 1
=======
  flex: 1,
  paddingTop: 45
>>>>>>> ea685b63
}

const styleBadge = {
  borderWidth: 0,
  paddingLeft: 3,
  paddingRight: 3,
  minWidth: 13,
  minHeight: 13,
  borderRadius: 20,
  flex: 'initial',
  justifyContent: 'center',
  alignItems: 'center',
  marginRight: 15,
  marginLeft: 2
}

const styleIcon = {
  width: 'initial',
  height: 'initial'
}

const styleItem = {
  ...globalStyles.flexBoxRow,
  paddingTop: 8,
  paddingBottom: 8,
  backgroundColor: globalColors.transparent
}

const styleBadgeNumber = {
  lineHeight: '12px',
  fontSize: 10
}

const itemContainerStyle = {
  ...globalStyles.flexBoxColumn,
  minWidth: 127
}

const tabBarStyle = {
  ...globalStyles.flexBoxRow,
  minHeight: 32
}

export default Render<|MERGE_RESOLUTION|>--- conflicted
+++ resolved
@@ -76,12 +76,8 @@
 
 const stylesContainer = {
   ...globalStyles.flexBoxColumn,
-<<<<<<< HEAD
   flexGrow: 1
-=======
-  flex: 1,
   paddingTop: 45
->>>>>>> ea685b63
 }
 
 const styleBadge = {
