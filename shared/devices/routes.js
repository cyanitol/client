// @flow
import {makeRouteDefNode, makeLeafTags} from '../route-tree'
import {isMobile} from '../constants/platform'

const routeTree = () => {
  const CodePage = require('../provision/code-page/container').default
  const DevicePage = require('./device-page/container').default
  const Devices = require('./container').default
  const ErrorPage = require('../provision/error/container').default
  const PaperKey = require('./paper-key/container').default
  const RevokeDevice = require('./device-revoke/container').default
  const AddDevice = require('./add-device/container').default
  return makeRouteDefNode({
    children: {
<<<<<<< HEAD
      deviceCodePage: {
=======
      addDevice: {
        component: AddDevice,
        tags: makeLeafTags({fullscreen: isMobile, layerOnTop: !isMobile}),
      },
      codePage: {
>>>>>>> 24139147
        component: CodePage,
        tags: makeLeafTags({fullscreen: true, hideStatusBar: true}),
      },
      deviceError: {
        component: ErrorPage,
        tags: makeLeafTags({fullscreen: true, hideStatusBar: true}),
      },
      devicePage: {
        children: {
          deviceRevoke: {
            component: RevokeDevice,
            title: 'Device Revoke',
          },
        },
        component: DevicePage,
      },
      devicePaperKey: {component: PaperKey},
    },
    component: Devices,
    initialState: {showingRevoked: false},
    tags: makeLeafTags({title: 'Devices'}),
  })
}

export const newRoutes = {
  deviceCodePage: {getScreen: () => require('../provision/code-page/container').default},
  deviceError: {getScreen: () => require('../provision/error/container').default},
  devicePage: {getScreen: () => require('./device-page/container').default},
  devicePaperKey: {getScreen: () => require('./paper-key/container').default},
  deviceRevoke: {getScreen: () => require('./device-revoke/container').default},
  'tabs:devicesTab': {getScreen: () => require('./container').default},
  'settingsTabs:devicesTab': {getScreen: () => require('./container').default},
}

export default routeTree<|MERGE_RESOLUTION|>--- conflicted
+++ resolved
@@ -12,15 +12,11 @@
   const AddDevice = require('./add-device/container').default
   return makeRouteDefNode({
     children: {
-<<<<<<< HEAD
-      deviceCodePage: {
-=======
-      addDevice: {
+      deviceAdd: {
         component: AddDevice,
         tags: makeLeafTags({fullscreen: isMobile, layerOnTop: !isMobile}),
       },
-      codePage: {
->>>>>>> 24139147
+      deviceCodePage: {
         component: CodePage,
         tags: makeLeafTags({fullscreen: true, hideStatusBar: true}),
       },
@@ -46,13 +42,14 @@
 }
 
 export const newRoutes = {
+  deviceAdd: {getScreen: () => require('./add-device/container').default},
   deviceCodePage: {getScreen: () => require('../provision/code-page/container').default},
   deviceError: {getScreen: () => require('../provision/error/container').default},
   devicePage: {getScreen: () => require('./device-page/container').default},
   devicePaperKey: {getScreen: () => require('./paper-key/container').default},
   deviceRevoke: {getScreen: () => require('./device-revoke/container').default},
+  'settingsTabs:devicesTab': {getScreen: () => require('./container').default},
   'tabs:devicesTab': {getScreen: () => require('./container').default},
-  'settingsTabs:devicesTab': {getScreen: () => require('./container').default},
 }
 
 export default routeTree