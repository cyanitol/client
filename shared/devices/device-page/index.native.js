// @flow
import React from 'react'
<<<<<<< HEAD
import {Box, Text, Icon, Button, BackButton} from '../../common-adapters'
=======
import {Box, Text, Icon, Button, BackButton, Meta} from '../../common-adapters'
>>>>>>> b6b71058
import {globalStyles, globalColors, globalMargins} from '../../styles'

import type {Props} from '.'

// TODO remove this for a common banner
const Banner = ({color, backgroundColor, desc}) => (
  <Text type='BodySemibold' style={{...stylesBanner, backgroundColor, color}}>{desc}</Text>
)

const Header = ({name, isCurrent, isRevoked}) => (
  <Box style={{...globalStyles.flexBoxColumn, alignItems: 'center', marginBottom: 20, marginTop: 10}}>
    <Text type='Header' style={isRevoked
<<<<<<< HEAD
        ? {color: globalColors.black_40, fontStyle: 'italic', textDecorationLine: 'line-through'}
        : {fontStyle: 'italic'}}>{name}</Text>
=======
        ? {...stylesHeader, color: globalColors.black_40, textDecorationLine: 'line-through'}
        : stylesHeader}>{name}</Text>
    {isRevoked && <Meta title='REVOKED' styel={stylesMeta} />}
>>>>>>> b6b71058
    {isRevoked && <Text type='Header' style={stylesMeta}>REVOKED</Text>}
    <Box style={{...globalStyles.flexBoxRow}}>
      {isCurrent && <Text type='BodySmall'>Current device</Text>}
    </Box>
  </Box>
)

const TimelineMarker = ({idx, max, type}) => (
  <Box style={{...globalStyles.flexBoxColumn, alignItems: 'center', marginRight: 16}}>
    <Box style={{...stylesLine, height: 8, opacity: idx ? 1 : 0}} />
    {type === 'Revoked' ? <Box style={stylesCircleClosed} /> : <Box style={stylesCircleOpen} />}
    <Box style={{...stylesLine, flex: 1, opacity: idx < max ? 1 : 0}} />
  </Box>
)

const Timeline = ({timeline}) => (
  <Box style={{marginTop: 30}}>
    {timeline.map(({type, desc, subDesc}, idx) => (
      <Box key={desc} style={{...globalStyles.flexBoxRow}}>
        <TimelineMarker idx={idx} max={timeline.length - 1} type={type} />
        <Box style={{...globalStyles.flexBoxColumn}}>
          <Text type='Body'>{desc}</Text>
          {(subDesc && (type === 'Added' || type === 'Revoked'))
            ? <Text type='BodySmall'>by <Text type='BodySmall' style={{color: globalColors.black_75, fontStyle: 'italic'}}>{subDesc}</Text></Text>
            : <Text type='BodySmall'>{subDesc}</Text>
          }
          <Box style={{height: 15}} />
        </Box>
      </Box>
    ))}
  </Box>
)

const Render = ({
  name, type, deviceID, currentDevice, timeline, revokedAt, showRevokeDevicePage, device, onBack, bannerBackgroundColor, bannerColor, bannerDesc, icon, revokeName,
}: Props) => (
  <Box style={{...globalStyles.flexBoxColumn, alignItems: 'center'}}>
    <BackButton style={{alignSelf: 'flex-start', marginLeft: 13, marginTop: 13}} onClick={onBack} />
    {!!bannerDesc && <Banner color={bannerColor} backgroundColor={bannerBackgroundColor} desc={bannerDesc} />}
    <Icon type={icon} style={{marginTop: 32, opacity: revokedAt ? 0.4 : 1}} />
    <Header name={name} isCurrent={currentDevice} isRevoked={revokedAt} />
    {!!timeline && <Timeline timeline={timeline} />}
    {!revokedAt && <Button type='Danger' style={{marginTop: 15}} label={`Revoke this ${revokeName || ''}`} onClick={showRevokeDevicePage} />}
  </Box>
)

const stylesHeader = {
  textAlign: 'center',
  fontStyle: 'italic',
}

const stylesBanner = {
  alignSelf: 'stretch',
  minHeight: 48,
  paddingLeft: globalMargins.medium,
  paddingRight: globalMargins.medium,
  paddingTop: globalMargins.tiny,
  paddingBottom: globalMargins.tiny,
  textAlign: 'center',
}

const circleSize = 8

const stylesCircleOpen = {
  borderColor: globalColors.lightGrey2,
  borderRadius: circleSize / 2,
  borderWidth: 2,
  height: circleSize,
  width: circleSize,
}

const stylesCircleClosed = {
  ...stylesCircleOpen,
  backgroundColor: globalColors.lightGrey2,
  borderColor: globalColors.white,
}

const stylesLine = {
  backgroundColor: globalColors.lightGrey2,
  width: 2,
}

const stylesMeta = {
  backgroundColor: globalColors.red,
  borderRadius: 2,
  color: globalColors.white,
  fontSize: 10,
  height: 12,
  lineHeight: 12,
  marginTop: globalMargins.xtiny,
  paddingLeft: 2,
  paddingRight: 2,
}

export default Render<|MERGE_RESOLUTION|>--- conflicted
+++ resolved
@@ -1,10 +1,6 @@
 // @flow
 import React from 'react'
-<<<<<<< HEAD
 import {Box, Text, Icon, Button, BackButton} from '../../common-adapters'
-=======
-import {Box, Text, Icon, Button, BackButton, Meta} from '../../common-adapters'
->>>>>>> b6b71058
 import {globalStyles, globalColors, globalMargins} from '../../styles'
 
 import type {Props} from '.'
@@ -17,14 +13,8 @@
 const Header = ({name, isCurrent, isRevoked}) => (
   <Box style={{...globalStyles.flexBoxColumn, alignItems: 'center', marginBottom: 20, marginTop: 10}}>
     <Text type='Header' style={isRevoked
-<<<<<<< HEAD
         ? {color: globalColors.black_40, fontStyle: 'italic', textDecorationLine: 'line-through'}
         : {fontStyle: 'italic'}}>{name}</Text>
-=======
-        ? {...stylesHeader, color: globalColors.black_40, textDecorationLine: 'line-through'}
-        : stylesHeader}>{name}</Text>
-    {isRevoked && <Meta title='REVOKED' styel={stylesMeta} />}
->>>>>>> b6b71058
     {isRevoked && <Text type='Header' style={stylesMeta}>REVOKED</Text>}
     <Box style={{...globalStyles.flexBoxRow}}>
       {isCurrent && <Text type='BodySmall'>Current device</Text>}
