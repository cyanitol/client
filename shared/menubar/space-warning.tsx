import * as React from 'react'
import * as Kb from '../common-adapters'
import * as FsTypes from '../constants/types/fs'

type Props = {
  hidden: boolean
  onClose: () => void
  onRetry: () => void
  diskSpaceStatus: FsTypes.DiskSpaceStatus
}

const SpaceWarning = (props: Props) => {
  const display = props.diskSpaceStatus === 'error' || (props.diskSpaceStatus === 'warning' && !props.hidden)
<<<<<<< HEAD
  return display ? (
    <Kb.Banner
      {...(props.diskSpaceStatus === 'warning' ? {onClose: props.onClose} : {})}
      text={
        props.diskSpaceStatus === 'warning'
          ? 'You have less than 1 GB of storage space. Make some space, or unsync some folders.'
          : 'You are out of storage space. Unsync some folders, or make some space then'
      }
      color={props.diskSpaceStatus === 'warning' ? 'blue' : 'red'}
      actions={[
        ...(props.onRetry
          ? [
              {
                onClick: props.onRetry,
                title: 'retry' + ' the sync.',
              },
            ]
          : []),
      ]}
      narrow={true}
      style={{minHeight: 50}}
    />
  ) : null
=======
  const color = props.diskSpaceStatus === 'warning' ? 'blue' : 'red'
  return (
    display && (
      <Kb.Banner
        {...(props.diskSpaceStatus === 'warning' ? {onClose: props.onClose} : {})}
        color={color}
        narrow={true}
        style={{minHeight: 50}}
      >
        <Kb.BannerParagraph
          bannerColor={color}
          content={[
            props.diskSpaceStatus === 'warning'
              ? 'You have less than 1 GB of storage space. Make some space, or unsync some folders. '
              : 'You are out of storage space. Unsync some folders, or make some space then ',
            !!props.onRetry && {onClick: props.onRetry, text: 'retry the sync'},
            '.',
          ]}
        />
      </Kb.Banner>
    )
  )
>>>>>>> 24298c1e
}

export default SpaceWarning<|MERGE_RESOLUTION|>--- conflicted
+++ resolved
@@ -11,54 +11,26 @@
 
 const SpaceWarning = (props: Props) => {
   const display = props.diskSpaceStatus === 'error' || (props.diskSpaceStatus === 'warning' && !props.hidden)
-<<<<<<< HEAD
+  const color = props.diskSpaceStatus === 'warning' ? 'blue' : 'red'
   return display ? (
     <Kb.Banner
       {...(props.diskSpaceStatus === 'warning' ? {onClose: props.onClose} : {})}
-      text={
-        props.diskSpaceStatus === 'warning'
-          ? 'You have less than 1 GB of storage space. Make some space, or unsync some folders.'
-          : 'You are out of storage space. Unsync some folders, or make some space then'
-      }
-      color={props.diskSpaceStatus === 'warning' ? 'blue' : 'red'}
-      actions={[
-        ...(props.onRetry
-          ? [
-              {
-                onClick: props.onRetry,
-                title: 'retry' + ' the sync.',
-              },
-            ]
-          : []),
-      ]}
+      color={color}
       narrow={true}
       style={{minHeight: 50}}
-    />
+    >
+      <Kb.BannerParagraph
+        bannerColor={color}
+        content={[
+          props.diskSpaceStatus === 'warning'
+            ? 'You have less than 1 GB of storage space. Make some space, or unsync some folders. '
+            : 'You are out of storage space. Unsync some folders, or make some space then ',
+          !!props.onRetry && {onClick: props.onRetry, text: 'retry the sync'},
+          '.',
+        ]}
+      />
+    </Kb.Banner>
   ) : null
-=======
-  const color = props.diskSpaceStatus === 'warning' ? 'blue' : 'red'
-  return (
-    display && (
-      <Kb.Banner
-        {...(props.diskSpaceStatus === 'warning' ? {onClose: props.onClose} : {})}
-        color={color}
-        narrow={true}
-        style={{minHeight: 50}}
-      >
-        <Kb.BannerParagraph
-          bannerColor={color}
-          content={[
-            props.diskSpaceStatus === 'warning'
-              ? 'You have less than 1 GB of storage space. Make some space, or unsync some folders. '
-              : 'You are out of storage space. Unsync some folders, or make some space then ',
-            !!props.onRetry && {onClick: props.onRetry, text: 'retry the sync'},
-            '.',
-          ]}
-        />
-      </Kb.Banner>
-    )
-  )
->>>>>>> 24298c1e
 }
 
 export default SpaceWarning