import * as React from 'react'
import * as Types from '../constants/types/people'

export type Props = {
  clearJustSignedUpEmail: () => void
  oldItems: Array<Types.PeopleScreenItem>
  newItems: Array<Types.PeopleScreenItem>
  followSuggestions: Array<Types.FollowSuggestion>
  getData: (markViewed?: boolean) => void
  onClickUser: (username: string) => void
<<<<<<< HEAD
  onOpenAccountSwitcher?: (() => void) | null
=======
  signupEmail: string
>>>>>>> 88b5d701
  showAirdrop: boolean
  myUsername: string
  waiting: boolean
}

export default class People extends React.Component<Props> {}
export class Header extends React.Component<{
  onClickUser: (username: string) => void
  myUsername: string
}> {}<|MERGE_RESOLUTION|>--- conflicted
+++ resolved
@@ -8,11 +8,8 @@
   followSuggestions: Array<Types.FollowSuggestion>
   getData: (markViewed?: boolean) => void
   onClickUser: (username: string) => void
-<<<<<<< HEAD
   onOpenAccountSwitcher?: (() => void) | null
-=======
   signupEmail: string
->>>>>>> 88b5d701
   showAirdrop: boolean
   myUsername: string
   waiting: boolean
