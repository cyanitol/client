--- conflicted
+++ resolved
@@ -40,11 +40,8 @@
   followSuggestions: I.List<Types.FollowSuggestion>
   getData: (markViewed?: boolean) => void
   onClickUser: (username: string) => void
-<<<<<<< HEAD
   onOpenAccountSwitcher: () => void
-=======
   signupEmail: string
->>>>>>> 88b5d701
   showAirdrop: boolean
   myUsername: string
   waiting: boolean
