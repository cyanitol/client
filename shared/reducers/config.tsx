import logger from '../logger'
import * as I from 'immutable'
import * as Types from '../constants/types/config'
import * as Constants from '../constants/config'
import * as ChatConstants from '../constants/chat2'
import * as Tracker2Gen from '../actions/tracker2-gen'
import * as DevicesGen from '../actions/devices-gen'
import * as EngineGen from '../actions/engine-gen-gen'
import * as ConfigGen from '../actions/config-gen'
import * as Stats from '../engine/stats'
import {isEOFError, isErrorTransient} from '../util/errors'
import {isMobile} from '../constants/platform'

const initialState = Constants.makeState()

type Actions =
  | ConfigGen.Actions
  | DevicesGen.RevokedPayload
  | Tracker2Gen.UpdatedDetailsPayload
  | EngineGen.Keybase1NotifyTrackingTrackingChangedPayload
  | EngineGen.Keybase1NotifyRuntimeStatsRuntimeStatsUpdatePayload

export default function(state: Types.State = initialState, action: Actions): Types.State {
  switch (action.type) {
    case DevicesGen.revoked:
      return state.merge({
        configuredAccounts: state.configuredAccounts,
        defaultUsername: action.payload.wasCurrentDevice // if revoking self find another name if it exists
          ? (state.configuredAccounts.find(n => n.username !== state.defaultUsername) || {username: ''})
              .username
          : state.defaultUsername,
      })
    case Tracker2Gen.updatedDetails: {
      let followers = state.followers
      let following = state.following
      const {username} = action.payload

      if (action.payload.followThem) {
        following = following.add(username)
      } else {
        following = following.delete(username)
      }

      if (action.payload.followsYou) {
        followers = followers.add(username)
      } else {
        followers = followers.delete(username)
      }
      return state.merge({followers, following})
    }
    case ConfigGen.resetStore:
      return initialState.merge({
        appFocused: state.appFocused,
        appFocusedCount: state.appFocusedCount,
        configuredAccounts: state.configuredAccounts,
        daemonHandshakeState: state.daemonHandshakeState,
        daemonHandshakeVersion: state.daemonHandshakeVersion,
        daemonHandshakeWaiters: state.daemonHandshakeWaiters,
        defaultUsername: state.defaultUsername,
        logoutHandshakeVersion: state.logoutHandshakeVersion,
        logoutHandshakeWaiters: state.logoutHandshakeWaiters,
        menubarWindowID: state.menubarWindowID,
        pushLoaded: state.pushLoaded,
        startupDetailsLoaded: state.startupDetailsLoaded,
      })
    case ConfigGen.restartHandshake:
      return state.merge({
        daemonError: null,
        daemonHandshakeFailedReason: '',
        daemonHandshakeRetriesLeft: Math.max(state.daemonHandshakeRetriesLeft - 1, 0),
        daemonHandshakeState: 'starting',
      })
    case ConfigGen.startHandshake:
      return state.merge({
        daemonError: null,
        daemonHandshakeFailedReason: '',
        daemonHandshakeRetriesLeft: Constants.maxHandshakeTries,
        daemonHandshakeState: 'starting',
      })
    case ConfigGen.logoutHandshake:
      return state.merge({
        logoutHandshakeVersion: action.payload.version,
        logoutHandshakeWaiters: I.Map(),
      })
    case ConfigGen.daemonHandshake:
      return state.merge({
        daemonHandshakeState: 'waitingForWaiters',
        daemonHandshakeVersion: action.payload.version,
        daemonHandshakeWaiters: I.Map(),
      })
    case ConfigGen.daemonHandshakeWait: {
      if (state.daemonHandshakeState !== 'waitingForWaiters') {
        throw new Error("Should only get a wait while we're waiting")
      }

      if (action.payload.version !== state.daemonHandshakeVersion) {
        logger.info(
          'Ignoring handshake wait due to version mismatch',
          action.payload.version,
          state.daemonHandshakeVersion
        )
        return state
      }

      const oldCount = state.daemonHandshakeWaiters.get(action.payload.name, 0)
      const newCount = oldCount + (action.payload.increment ? 1 : -1)
      const newState =
        newCount === 0
          ? state.deleteIn(['daemonHandshakeWaiters', action.payload.name])
          : state.setIn(['daemonHandshakeWaiters', action.payload.name], newCount)

      if (action.payload.failedFatal) {
        return newState.merge({
          daemonHandshakeFailedReason: action.payload.failedReason || '',
          daemonHandshakeRetriesLeft: 0,
        })
      } else {
        // Keep the first error
        if (state.daemonHandshakeFailedReason) {
          return newState
        }
        return newState.set('daemonHandshakeFailedReason', action.payload.failedReason || '')
      }
    }
    case ConfigGen.logoutHandshakeWait: {
      if (action.payload.version !== state.logoutHandshakeVersion) {
        logger.info(
          'Ignoring logout handshake due to version mismatch',
          action.payload.version,
          state.logoutHandshakeVersion
        )
        return state
      }
      const oldCount = state.logoutHandshakeWaiters.get(action.payload.name, 0)
      const newCount = oldCount + (action.payload.increment ? 1 : -1)
      return newCount === 0
        ? state.deleteIn(['logoutHandshakeWaiters', action.payload.name])
        : state.setIn(['logoutHandshakeWaiters', action.payload.name], newCount)
    }
    case ConfigGen.setStartupDetails:
      return state.startupDetailsLoaded
        ? state
        : state.merge({
            startupConversation: action.payload.startupConversation || ChatConstants.noConversationIDKey,
            startupDetailsLoaded: true,
            startupFollowUser: action.payload.startupFollowUser,
            startupLink: action.payload.startupLink,
            startupSharePath: action.payload.startupSharePath,
            startupTab: action.payload.startupTab,
            startupWasFromPush: action.payload.startupWasFromPush,
          })
    case ConfigGen.pushLoaded:
      return state.merge({pushLoaded: action.payload.pushLoaded})
    case ConfigGen.bootstrapStatusLoaded:
      return state.merge({
        // keep it if we're logged out
        defaultUsername: action.payload.username || state.defaultUsername,
        deviceID: action.payload.deviceID,
        deviceName: action.payload.deviceName,
        loggedIn: action.payload.loggedIn,
        registered: action.payload.registered,
        uid: action.payload.uid,
        username: action.payload.username,
      })
    case ConfigGen.followerInfoUpdated:
      return state.uid === action.payload.uid
        ? state.merge({
            followers: I.Set(action.payload.followers),
            following: I.Set(action.payload.followees),
          })
        : state
    case ConfigGen.loggedIn:
      return state.merge({loggedIn: true})
    case ConfigGen.loggedOut:
      return state.merge({loggedIn: false})
    case EngineGen.keybase1NotifyTrackingTrackingChanged: {
      const {isTracking, username} = action.payload.params
      return state.updateIn(['following'], following =>
        isTracking ? following.add(username) : following.delete(username)
      )
    }
    case ConfigGen.globalError: {
      const {globalError} = action.payload
      if (globalError) {
        logger.error('Error (global):', globalError)
        if (isEOFError(globalError)) {
          Stats.gotEOF()
        }
        if (isErrorTransient(globalError)) {
          logger.info('globalError silencing:', globalError)
          return state
        }
      }
      return state.merge({globalError})
    }
    case ConfigGen.daemonError: {
      const {daemonError} = action.payload
      if (daemonError) {
        logger.error('Error (daemon):', daemonError)
      }
      return state.merge({daemonError})
    }
    case ConfigGen.changedFocus:
      return state.merge({
        appFocused: action.payload.appFocused,
        appFocusedCount: state.appFocusedCount + 1,
      })
    case ConfigGen.changedActive:
      return state.merge({userActive: action.payload.userActive})
    case ConfigGen.loadedAvatars:
      return state.merge({avatars: state.avatars.merge(action.payload.avatars)})
    case ConfigGen.setNotifySound:
      return state.merge({notifySound: action.payload.sound})
    case ConfigGen.setOpenAtLogin:
      return state.merge({openAtLogin: action.payload.open})
    case ConfigGen.updateMenubarWindowID:
      return state.merge({menubarWindowID: action.payload.id})
    case ConfigGen.setAccounts: {
      // already have one?
      let defaultUsername = state.defaultUsername
      let currentFound = action.payload.configuredAccounts.some(
        account => account.username === defaultUsername
      )

      if (!currentFound) {
        const defaultUsernames = action.payload.configuredAccounts
          .filter(account => account.isCurrent)
          .map(account => account.username)
        defaultUsername = defaultUsernames[0] || ''
      }

      return state.merge({
        configuredAccounts: I.List(
          action.payload.configuredAccounts.map(account =>
            Constants.makeConfiguredAccount({
              hasStoredSecret: account.hasStoredSecret,
              username: account.username,
            })
          )
        ),
        defaultUsername,
      })
<<<<<<< HEAD
    case ConfigGen.setDefaultUsername:
      return state.merge({defaultUsername: action.payload.username})
=======
    }
>>>>>>> 88b5d701
    case ConfigGen.setDeletedSelf:
      return state.merge({justDeletedSelf: action.payload.deletedUsername})
    case ConfigGen.daemonHandshakeDone:
      return state.merge({
        daemonHandshakeState: 'done',
        startupDetailsLoaded: isMobile ? state.startupDetailsLoaded : true,
      })
    case ConfigGen.updateNow:
      return state.update('outOfDate', outOfDate => outOfDate && outOfDate.set('updating', true))
    case ConfigGen.updateInfo:
      return state.set(
        'outOfDate',
        action.payload.isOutOfDate
          ? Constants.makeOutOfDate({
              critical: action.payload.critical,
              message: action.payload.message,
            })
          : null
      )
    case ConfigGen.updateCriticalCheckStatus:
      return state.merge({
        appOutOfDateMessage: action.payload.message,
        appOutOfDateStatus: action.payload.status,
      })
    case EngineGen.keybase1NotifyRuntimeStatsRuntimeStatsUpdate:
      return state.merge({
        runtimeStats: action.payload.params.stats,
      })
    case ConfigGen.osNetworkStatusChanged:
      return state.set('osNetworkOnline', action.payload.online)
    // Saga only actions
    case ConfigGen.loadTeamAvatars:
    case ConfigGen.loadAvatars:
    case ConfigGen.dumpLogs:
    case ConfigGen.logout:
    case ConfigGen.link:
    case ConfigGen.mobileAppState:
    case ConfigGen.openAppSettings:
    case ConfigGen.showMain:
    case ConfigGen.installerRan:
    case ConfigGen.copyToClipboard:
    case ConfigGen.checkForUpdate:
    case ConfigGen.filePickerError:
    case ConfigGen.persistRoute:
    case ConfigGen.openAppStore:
    case ConfigGen.setNavigator:
      return state
    default:
      return state
  }
}<|MERGE_RESOLUTION|>--- conflicted
+++ resolved
@@ -240,12 +240,9 @@
         ),
         defaultUsername,
       })
-<<<<<<< HEAD
+    }
     case ConfigGen.setDefaultUsername:
       return state.merge({defaultUsername: action.payload.username})
-=======
-    }
->>>>>>> 88b5d701
     case ConfigGen.setDeletedSelf:
       return state.merge({justDeletedSelf: action.payload.deletedUsername})
     case ConfigGen.daemonHandshakeDone:
