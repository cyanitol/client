--- conflicted
+++ resolved
@@ -168,11 +168,7 @@
     "react-native-screens": "1.0.0-alpha.22",
     "react-native-webview": "5.8.2",
     "react-native-video": "4.4.1",
-<<<<<<< HEAD
-    "react-navigation": "git://github.com/keybase/react-navigation#keybase-fixes-off-beta-12",
     "react-redux": "7.0.3",
-=======
->>>>>>> 9122e39a
     "react-navigation-stack": "1.3.0",
     "react-navigation-tabs": "2.1.2",
     "react-spring": "7.2.0",
