--- conflicted
+++ resolved
@@ -78,11 +78,8 @@
     customComponent,
     headerStyle: {borderBottomWidth: 0},
     members: stateProps._memberInfo.toJS().sort((a, b) => a.username.localeCompare(b.username)),
-<<<<<<< HEAD
     onAddPeople,
-=======
     requests: stateProps._requests.toJS(),
->>>>>>> bb97866e
     onLeaveTeam,
     onManageChat,
     onOpenFolder,
