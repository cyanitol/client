import * as React from 'react'
import * as Container from '../../util/container'
import * as WalletsGen from '../../actions/wallets-gen'
import * as RouteTreeGen from '../../actions/route-tree-gen'
import * as Constants from '../../constants/wallets'
import * as Types from '../../constants/types/wallets'
import Onboarding from '../onboarding/container'
import {partition} from 'lodash-es'
<<<<<<< HEAD
import Wallet, {Props} from '.'
=======

import Wallet, {Props, AssetSectionTitle} from '.'
>>>>>>> 7097af64

type OwnProps = Container.RouteProps

const mapStateToProps = (state: Container.TypedState) => {
  const accountID = Constants.getSelectedAccount(state)
  return {
    acceptedDisclaimer: state.wallets.acceptedDisclaimer,
    accountID,
    assets: Constants.getAssets(state, accountID),
    loadingMore: state.wallets.paymentLoadingMoreMap.get(accountID, false),
    payments: Constants.getPayments(state, accountID),
    thisDeviceIsLockedOut: Constants.getAccount(state, accountID).deviceReadOnly,
  }
}

<<<<<<< HEAD
const mapDispatchToProps = (dispatch: Container.TypedDispatch, {navigateAppend, navigateUp}: OwnProps) => ({
=======
const mapDispatchToProps = (dispatch, {accountID, navigateAppend, navigateUp}) => ({
>>>>>>> 7097af64
  _onLoadMore: accountID => dispatch(WalletsGen.createLoadMorePayments({accountID})),
  _onMarkAsRead: (accountID, mostRecentID) =>
    dispatch(WalletsGen.createMarkAsRead({accountID, mostRecentID})),
  onBack: () => dispatch(RouteTreeGen.createNavigateUp()),
  onSetupTrustline: () =>
    dispatch(RouteTreeGen.createNavigateAppend({path: [{props: {accountID}, selected: 'trustline'}]})),
})

<<<<<<< HEAD
=======
const mergeProps = (stateProps, dispatchProps) => {
  const sections = []
  // layout is
  // 1. assets header and list of assets
  // 2. transactions header and transactions
  // Formatted in a SectionList
  const assets =
    stateProps.assets.count() > 0 ? stateProps.assets.map((a, index) => index).toArray() : ['notLoadedYet']
  sections.push({data: assets, title: <AssetSectionTitle onSetupTrustline={dispatchProps.onSetupTrustline} thisDeviceIsLockedOut={stateProps.thisDeviceIsLockedOut} />})

  // split into pending & history
  let mostRecentID
  const paymentsList = stateProps.payments && stateProps.payments.toList().toArray()
  const [_history, _pending] = partition(paymentsList, p => p.section === 'history')
  const mapItem = p => ({paymentID: p.id, timestamp: p.time})
  let history: any = _history.map(mapItem)
  const pending = _pending.map(mapItem)

  if (history.length) {
    history = sortAndStripTimestamps(history)
    mostRecentID = history[0].paymentID
  } else {
    history = [stateProps.payments ? 'noPayments' : 'notLoadedYet']
  }

  if (pending.length) {
    sections.push({
      data: sortAndStripTimestamps(pending),
      stripeHeader: true,
      title: 'Pending',
    })
  }

  sections.push({
    data: history,
    title: 'History',
  })

  return {
    acceptedDisclaimer: stateProps.acceptedDisclaimer,
    accountID: stateProps.accountID,
    loadingMore: stateProps.loadingMore,
    onBack: dispatchProps.onBack,
    onLoadMore: () => dispatchProps._onLoadMore(stateProps.accountID),
    onMarkAsRead: () => {
      if (mostRecentID) {
        dispatchProps._onMarkAsRead(stateProps.accountID, mostRecentID)
      }
    },
    sections,
  }
}

>>>>>>> 7097af64
const sortAndStripTimestamps = (
  p: Array<{
    paymentID: Types.PaymentID
    timestamp: number | null
  }>
) =>
  p
    .sort((p1, p2) => (p1.timestamp && p2.timestamp && p2.timestamp - p1.timestamp) || 0)
    .map(({paymentID}) => ({paymentID}))

// On desktop it's impossible to get here without accepting the
// disclaimer (from the wallet list).
const WalletOrOnboarding = (props: Props) =>
  !Container.isMobile || props.acceptedDisclaimer ? <Wallet {...props} /> : <Onboarding />

export default Container.connect(
  mapStateToProps,
  mapDispatchToProps,
  (stateProps, dispatchProps, _: OwnProps) => {
    const sections: Props['sections'] = []
    // layout is
    // 1. assets header and list of assets
    // 2. transactions header and transactions
    // Formatted in a SectionList
    const assets =
      stateProps.assets.count() > 0 ? stateProps.assets.map((a, index) => index).toArray() : ['notLoadedYet']
    sections.push({data: assets, title: 'Your assets'})

    // split into pending & history
    let mostRecentID
    const paymentsList = stateProps.payments && stateProps.payments.toList().toArray()
    const [_history, _pending] = partition(paymentsList, p => p.section === 'history')
    const mapItem = p => ({paymentID: p.id, timestamp: p.time})
    let history: any = _history.map(mapItem)
    const pending = _pending.map(mapItem)

    if (history.length) {
      history = sortAndStripTimestamps(history)
      mostRecentID = history[0].paymentID
    } else {
      history = [stateProps.payments ? 'noPayments' : 'notLoadedYet']
    }

    if (pending.length) {
      sections.push({
        data: sortAndStripTimestamps(pending),
        stripeHeader: true,
        title: 'Pending',
      })
    }

    sections.push({
      data: history,
      title: 'History',
    })

    return {
      acceptedDisclaimer: stateProps.acceptedDisclaimer,
      accountID: stateProps.accountID,
      loadingMore: stateProps.loadingMore,
      onBack: dispatchProps.onBack,
      onLoadMore: () => dispatchProps._onLoadMore(stateProps.accountID),
      onMarkAsRead: () => {
        if (mostRecentID) {
          dispatchProps._onMarkAsRead(stateProps.accountID, mostRecentID)
        }
      },
      sections,
    }
  }
)(WalletOrOnboarding)<|MERGE_RESOLUTION|>--- conflicted
+++ resolved
@@ -6,12 +6,7 @@
 import * as Types from '../../constants/types/wallets'
 import Onboarding from '../onboarding/container'
 import {partition} from 'lodash-es'
-<<<<<<< HEAD
-import Wallet, {Props} from '.'
-=======
-
 import Wallet, {Props, AssetSectionTitle} from '.'
->>>>>>> 7097af64
 
 type OwnProps = Container.RouteProps
 
@@ -27,11 +22,10 @@
   }
 }
 
-<<<<<<< HEAD
-const mapDispatchToProps = (dispatch: Container.TypedDispatch, {navigateAppend, navigateUp}: OwnProps) => ({
-=======
-const mapDispatchToProps = (dispatch, {accountID, navigateAppend, navigateUp}) => ({
->>>>>>> 7097af64
+const mapDispatchToProps = (
+  dispatch: Container.TypedDispatch,
+  {accountID, navigateAppend, navigateUp}: OwnProps
+) => ({
   _onLoadMore: accountID => dispatch(WalletsGen.createLoadMorePayments({accountID})),
   _onMarkAsRead: (accountID, mostRecentID) =>
     dispatch(WalletsGen.createMarkAsRead({accountID, mostRecentID})),
@@ -40,17 +34,38 @@
     dispatch(RouteTreeGen.createNavigateAppend({path: [{props: {accountID}, selected: 'trustline'}]})),
 })
 
-<<<<<<< HEAD
-=======
-const mergeProps = (stateProps, dispatchProps) => {
-  const sections = []
+const sortAndStripTimestamps = (
+  p: Array<{
+    paymentID: Types.PaymentID
+    timestamp: number | null
+  }>
+) =>
+  p
+    .sort((p1, p2) => (p1.timestamp && p2.timestamp && p2.timestamp - p1.timestamp) || 0)
+    .map(({paymentID}) => ({paymentID}))
+
+// On desktop it's impossible to get here without accepting the
+// disclaimer (from the wallet list).
+const WalletOrOnboarding = (props: Props) =>
+  !Container.isMobile || props.acceptedDisclaimer ? <Wallet {...props} /> : <Onboarding />
+
+export default Container.connect(mapStateToProps, mapDispatchToProps, (stateProps, dispatchProps) => {
+  const sections: Props['sections'] = []
   // layout is
   // 1. assets header and list of assets
   // 2. transactions header and transactions
   // Formatted in a SectionList
   const assets =
     stateProps.assets.count() > 0 ? stateProps.assets.map((a, index) => index).toArray() : ['notLoadedYet']
-  sections.push({data: assets, title: <AssetSectionTitle onSetupTrustline={dispatchProps.onSetupTrustline} thisDeviceIsLockedOut={stateProps.thisDeviceIsLockedOut} />})
+  sections.push({
+    data: assets,
+    title: (
+      <AssetSectionTitle
+        onSetupTrustline={dispatchProps.onSetupTrustline}
+        thisDeviceIsLockedOut={stateProps.thisDeviceIsLockedOut}
+      />
+    ),
+  })
 
   // split into pending & history
   let mostRecentID
@@ -93,77 +108,4 @@
     },
     sections,
   }
-}
-
->>>>>>> 7097af64
-const sortAndStripTimestamps = (
-  p: Array<{
-    paymentID: Types.PaymentID
-    timestamp: number | null
-  }>
-) =>
-  p
-    .sort((p1, p2) => (p1.timestamp && p2.timestamp && p2.timestamp - p1.timestamp) || 0)
-    .map(({paymentID}) => ({paymentID}))
-
-// On desktop it's impossible to get here without accepting the
-// disclaimer (from the wallet list).
-const WalletOrOnboarding = (props: Props) =>
-  !Container.isMobile || props.acceptedDisclaimer ? <Wallet {...props} /> : <Onboarding />
-
-export default Container.connect(
-  mapStateToProps,
-  mapDispatchToProps,
-  (stateProps, dispatchProps, _: OwnProps) => {
-    const sections: Props['sections'] = []
-    // layout is
-    // 1. assets header and list of assets
-    // 2. transactions header and transactions
-    // Formatted in a SectionList
-    const assets =
-      stateProps.assets.count() > 0 ? stateProps.assets.map((a, index) => index).toArray() : ['notLoadedYet']
-    sections.push({data: assets, title: 'Your assets'})
-
-    // split into pending & history
-    let mostRecentID
-    const paymentsList = stateProps.payments && stateProps.payments.toList().toArray()
-    const [_history, _pending] = partition(paymentsList, p => p.section === 'history')
-    const mapItem = p => ({paymentID: p.id, timestamp: p.time})
-    let history: any = _history.map(mapItem)
-    const pending = _pending.map(mapItem)
-
-    if (history.length) {
-      history = sortAndStripTimestamps(history)
-      mostRecentID = history[0].paymentID
-    } else {
-      history = [stateProps.payments ? 'noPayments' : 'notLoadedYet']
-    }
-
-    if (pending.length) {
-      sections.push({
-        data: sortAndStripTimestamps(pending),
-        stripeHeader: true,
-        title: 'Pending',
-      })
-    }
-
-    sections.push({
-      data: history,
-      title: 'History',
-    })
-
-    return {
-      acceptedDisclaimer: stateProps.acceptedDisclaimer,
-      accountID: stateProps.accountID,
-      loadingMore: stateProps.loadingMore,
-      onBack: dispatchProps.onBack,
-      onLoadMore: () => dispatchProps._onLoadMore(stateProps.accountID),
-      onMarkAsRead: () => {
-        if (mostRecentID) {
-          dispatchProps._onMarkAsRead(stateProps.accountID, mostRecentID)
-        }
-      },
-      sections,
-    }
-  }
-)(WalletOrOnboarding)+})(WalletOrOnboarding)