import * as React from 'react'
import * as Kb from '../../common-adapters'
import * as Styles from '../../styles'
import {isIOS, isMobile} from '../../constants/platform'
import {
  countryData,
  codeToCountry,
  areaCodeIsCanadian,
  AsYouTypeFormatter,
  validateNumber,
} from '../../util/phone-numbers'
import {memoize} from '../../util/memoize'

const normalizeCountryCode = countryCode =>
  countryCode.endsWith('?') ? countryCode.slice(0, -1) : countryCode
const getCallingCode = countryCode =>
  countryCode !== '' ? countryData[normalizeCountryCode(countryCode)].callingCode : ''
const getCountryEmoji = countryCode => (
  <Kb.Emoji size={16} emojiName={countryData[normalizeCountryCode(countryCode)].emojiText} />
)
const getPlaceholder = countryCode =>
  countryCode !== '' ? 'Ex: ' + countryData[normalizeCountryCode(countryCode)].example : 'N/A'
const filterNumeric = text => text.replace(/[^\d]/g, '')
const defaultCountry = 'US'
const prioritizedCountries = ['US', 'CA', 'GB']

const pickerItems = memoize(countryData =>
  [
    ...prioritizedCountries.map(code => countryData[code]),
    ...Object.values(countryData)
      .sort((a: any, b: any) => a.name.localeCompare(b.name))
      .map((cd: any) => {
        if (prioritizedCountries.includes(cd.alpha2)) {
          return {
            ...cd,
            alpha2: cd.alpha2 + '?',
          }
        }
        return cd
      }),
  ].map((cd: any) => ({label: cd.pickerText, value: cd.alpha2}))
)
const menuItems = memoize((countryData, filter, onClick) => {
  const strippedFilter = filterNumeric(filter)
  const lowercaseFilter = filter.toLowerCase()

  return Object.values(countryData)
    .filter((cd: any) => {
      if (strippedFilter.length > 0) {
        return filterNumeric(cd.callingCode).startsWith(strippedFilter)
      }
      return cd.pickerText.toLowerCase().includes(filter.toLowerCase())
    })
    .sort((a: any, b: any) => {
      // Special cases
      for (const country of prioritizedCountries) {
        const countryName = countryData[country].name
        if (a.name === countryName) {
          return -1
        }
        if (b.name === countryName) {
          return 1
        }
      }

      // Numeric prefix matcher
      if (strippedFilter.length > 0) {
        const aCallingCode = filterNumeric(a.callingCode)
        const bCallingCode = filterNumeric(b.callingCode)

        // Exact match, fixes +47 (Norway and Svalbard) vs Bermuda's +471
        if (aCallingCode === strippedFilter && bCallingCode !== strippedFilter) {
          return -1
        }
        if (aCallingCode !== strippedFilter && bCallingCode === strippedFilter) {
          return 1
        }
        if (aCallingCode === strippedFilter && bCallingCode === strippedFilter) {
          return a.name.localeCompare(b.name)
        }

        const aCodeMatch = aCallingCode.startsWith(strippedFilter)
        const bCodeMatch = bCallingCode.startsWith(strippedFilter)

        // Either matches
        if (aCodeMatch && !bCodeMatch) {
          return -1
        }
        if (!aCodeMatch && bCodeMatch) {
          return 1
        }
        // Both or none match perfectly, sort alphabetically
        return a.name.localeCompare(b.name)
      }

      // Textual prefix matcher
      const aPrefixMatch = a.name.toLowerCase().startsWith(lowercaseFilter)
      const bPrefixMatch = b.name.toLowerCase().startsWith(lowercaseFilter)
      if (aPrefixMatch && !bPrefixMatch) {
        return -1
      }
      if (!aPrefixMatch && bPrefixMatch) {
        return 1
      }

      // Fallback to alphabetical sorting
      return a.name.localeCompare(b.name)
    })
    .map((cd: any) => ({
      onClick: () => onClick(cd.alpha2),
      title: cd.pickerText,
      view: <MenuItem emoji={cd.emojiText} text={cd.pickerText} />,
    }))
})

const MenuItem = props => (
  <Kb.Box2 direction="horizontal" fullWidth={true} style={styles.menuItem} gap="xtiny" alignItems="center">
    <Kb.Text type="Body" center={true}>
      <Kb.Emoji size={18} emojiName={props.emoji} />
    </Kb.Text>
    <Kb.Text type="BodySemibold">{props.text}</Kb.Text>
  </Kb.Box2>
)

type CountrySelectorProps = {
  attachTo: () => React.Component<any> | null
  onSelect: (arg0: string) => void
  onHidden: () => void
  selected: string
  visible: boolean
}

type CountrySelectorState = {
  selected: string
  filter: string
}

class CountrySelector extends React.Component<CountrySelectorProps, CountrySelectorState> {
  state = {
    filter: '',
    selected: this.props.selected,
  }

  componentDidUpdate(prevProps: CountrySelectorProps) {
    if (this.props.selected !== prevProps.selected) {
      this._onSelect(this.props.selected)
    }
  }

  _onSelect = selected => this.setState(s => (s.selected === selected ? null : {selected}))

  _onCancel = () => {
    this._onSelect(this.props.selected)
    this.props.onHidden()
  }

  _onDone = () => {
    this.props.onSelect(this.state.selected)
    this.props.onHidden()
  }

  _onSelectMenu = selected => {
    this.props.onSelect(selected)
  }

  _onChangeFilter = filter => this.setState(s => ({filter}))

  clearFilter() {
    this._onChangeFilter('')
  }

  render() {
    if (!Styles.isMobile) {
      return (
        <Kb.FloatingMenu
          closeOnSelect={true}
          containerStyle={styles.countryLayout}
          header={{
            title: 'Search',
            view: (
              <Kb.Box2 style={styles.searchWrapper} direction="horizontal" fullWidth={true}>
                <Kb.SearchFilter
                  icon="iconfont-search"
                  fullWidth={true}
                  onChange={this._onChangeFilter}
                  placeholderText="Search"
                  focusOnMount={true}
                />
              </Kb.Box2>
            ),
          }}
          items={menuItems(countryData, this.state.filter, this._onSelectMenu)}
          listStyle={styles.countryList}
          onHidden={this.props.onHidden}
          visible={this.props.visible}
          attachTo={this.props.attachTo}
        />
      )
    }
    return (
      <Kb.FloatingPicker
        items={pickerItems(countryData)}
        onSelect={this._onSelect}
        onHidden={this._onCancel}
        onCancel={this._onCancel}
        onDone={this._onDone}
        selectedValue={this.state.selected}
        visible={this.props.visible}
      />
    )
  }
}

type Props = {
  defaultCountry?: string
  onChangeNumber: (phoneNumber: string) => void
  onChangeValidity: (valid: boolean) => void
  onEnterKeyDown?: () => void
  style?: Styles.StylesCrossPlatform
}

type State = {
  country: string
  prefix: string
  formatted: string
}

class _PhoneInput extends React.Component<Kb.PropsWithOverlay<Props>, State> {
  state = {
    country: this.props.defaultCountry || defaultCountry,
    formatted: '',
    prefix: getCallingCode(this.props.defaultCountry || defaultCountry).slice(1),
  }
  _formatter = new AsYouTypeFormatter(this.props.defaultCountry || defaultCountry)
  _countrySelectorRef = React.createRef<CountrySelector>()
  _phoneInputRef = React.createRef<Kb.PlainInput>()

  _setFormattedPhoneNumber = formatted =>
    this.setState(s => {
      if (s.formatted === formatted) {
        return null
      }
      return {formatted}
    }, this._updateParent)

  // AsYouTypeFormatter doesn't support backspace
  // To get around this, on every text change:
  // 1. Clear the formatter
  // 2. Remove any non-numerics from the text
  // 3. Feed the new text into the formatter char by char
  // 4. Set the value of the input to the new formatted
  _reformatPhoneNumber = (_newText, skipCountry) => {
    this._formatter.clear()
    const newText = filterNumeric(_newText)
    if (newText.trim().length === 0) {
      this._setFormattedPhoneNumber('')
      return
    }
    for (let i = 0; i < newText.length - 1; i++) {
      this._formatter.inputDigit(newText[i])
    }
    const formatted = this._formatter.inputDigit(newText[newText.length - 1])
    this._setFormattedPhoneNumber(formatted)

    // Special case for NA area
    if (this.state.prefix === '1' && !skipCountry) {
      // Only numeric, trimmed from whitespace
      const trimmedText = newText.trim()
      // If the area code is present...
      if (trimmedText.length >= 3) {
        // Prepare the potential 4 number prefix
        const areaCode = trimmedText.slice(0, 3)
        const extPrefix = this.state.prefix + ' ' + areaCode

        // First look it up against the table
        const possibleMatch = codeToCountry[extPrefix]
        if (possibleMatch) {
          this._setCountry(possibleMatch, false)
        } else {
          // Otherwise determine the country using the hardcoded ranges
          if (areaCodeIsCanadian(areaCode)) {
            this._setCountry('CA', true)
          } else {
            this._setCountry('US', true)
          }
        }
      }
    }
  }

  _reformatPrefix = (_newText, skipCountry) => {
    let newText = filterNumeric(_newText)
    if (!skipCountry) {
      const matchedCountry = codeToCountry[newText]
      if (matchedCountry) {
        this._setCountry(matchedCountry, false)
      } else {
        // Invalid country
        this._setCountry('', false)
      }
    }

    // NA countries that use area codes require special behaviour
    if (newText.length === 4) {
      newText = newText[0]
    }
    this.setState({
      prefix: newText,
    })
  }

  _updateParent = () => {
    const validation = validateNumber(this.state.formatted, this.state.country)
    this.props.onChangeNumber(validation.e164)
    this.props.onChangeValidity(validation.valid)
  }

  _setCountry = (country, keepPrefix) => {
    if (this.state.country !== country) {
      country = normalizeCountryCode(country)

      this.setState({country})
      if (country !== '') {
        this._formatter = new AsYouTypeFormatter(country)
      }

      // Special behaviour for NA numbers
      if (getCallingCode(country).length === 6) {
        this._reformatPhoneNumber(getCallingCode(country).slice(-3), true)
      } else if (!keepPrefix) {
        this._reformatPhoneNumber('', true)
      }
      this._reformatPrefix(getCallingCode(country).slice(1), true)
    }
  }

  _toggleShowingMenu = () => {
    this._countrySelectorRef.current.clearFilter()
    this.props.toggleShowingMenu()
  }

  _onPrefixEnter = () => {
    this._phoneInputRef.current.focus()
  }

  _renderCountrySelector = () => {
    if (Styles.isMobile) {
      return (
        <Kb.Text type="BodySemibold" style={styles.countrySelector}>
          {this.state.country === ''
            ? this.state.prefix === ''
              ? '- Pick a country -'
              : '- Invalid country prefix -'
            : countryData[this.state.country].emoji + ' ' + countryData[this.state.country].name}
        </Kb.Text>
      )
    }

    return (
      <>
        <Kb.Text type="Body" style={styles.countrySelector}>
          {getCountryEmoji(this.state.country)}
        </Kb.Text>
        <Kb.Text type="BodySemibold" style={styles.countrySelector}>
          {'+' + this.state.prefix}
        </Kb.Text>
      </>
    )
  }

  render() {
    return (
      <Kb.Box2 direction={isMobile ? 'vertical' : 'horizontal'} style={styles.container}>
        <Kb.Box2
          alignItems="center"
          direction="horizontal"
          style={Styles.collapseStyles([styles.countrySelectorRow, styles.fakeInput])}
        >
          <Kb.ClickableBox onClick={this._toggleShowingMenu} style={styles.fullWidth}>
            <Kb.Box2
              direction="horizontal"
              style={styles.countrySelectorContainer}
              alignItems="center"
              gap="xtiny"
              ref={this.props.setAttachmentRef}
            >
              {this._renderCountrySelector()}
              <Kb.Icon type="iconfont-caret-down" sizeType="Tiny" />
            </Kb.Box2>
          </Kb.ClickableBox>
<<<<<<< HEAD
        </Kb.Box2>
        <Kb.Box2 direction="horizontal" gap={isMobile ? 'tiny' : null} style={styles.fullWidth}>
          {isMobile && (
            <Kb.Box2
              alignItems="center"
              direction="horizontal"
              style={Styles.collapseStyles([styles.prefixContainer, styles.fakeInput])}
            >
              <Kb.Text type="BodySemibold" style={styles.prefixPlus}>
                {'+'}
              </Kb.Text>
              <Kb.PlainInput
                style={Styles.collapseStyles([styles.plainInput, styles.prefixInput])}
                flexable={true}
                keyboardType={isIOS ? 'number-pad' : 'numeric'}
                onChangeText={x => this._reformatPrefix(x, false)}
                maxLength={3}
                onEnterKeyDown={this._onPrefixEnter}
                returnKeyType="next"
                value={this.state.prefix}
              />
            </Kb.Box2>
          )}
          <Kb.Box2
            alignItems="center"
            direction="horizontal"
            style={Styles.collapseStyles([styles.phoneNumberContainer, styles.fakeInput])}
          >
            <Kb.PlainInput
              autoFocus={true}
              style={Styles.collapseStyles([styles.plainInput])}
              flexable={true}
              keyboardType={isIOS ? 'number-pad' : 'numeric'}
              placeholder={getPlaceholder(this.state.country)}
              onChangeText={x => this._reformatPhoneNumber(x, false)}
              onEnterKeyDown={this.props.onEnterKeyDown}
              value={this.state.formatted}
              disabled={this.state.country === ''}
              ref={this._phoneInputRef}
              maxLength={17}
            />
          </Kb.Box2>
=======
          <Kb.PlainInput
            autoFocus={true}
            style={styles.input}
            flexable={true}
            keyboardType={isIOS ? 'number-pad' : 'numeric'}
            placeholder={getPlaceholder(this.state.country)}
            onChangeText={this._reformat}
            onEnterKeyDown={this.props.onEnterKeyDown}
            value={this.state.formatted}
            textContentType="telephoneNumber"
          />
>>>>>>> a648b2fc
        </Kb.Box2>
        <CountrySelector
          attachTo={this.props.getAttachmentRef}
          onSelect={x => this._setCountry(x, false)}
          onHidden={this._toggleShowingMenu}
          selected={this.state.country}
          visible={this.props.showingMenu}
          ref={this._countrySelectorRef}
        />
      </Kb.Box2>
    )
  }
}
const PhoneInput = Kb.OverlayParentHOC(_PhoneInput)

const styles = Styles.styleSheetCreate({
  container: Styles.platformStyles({
    isElectron: {
      backgroundColor: Styles.globalColors.white,
      borderColor: Styles.globalColors.black_10,
      borderRadius: Styles.borderRadius,
      borderStyle: 'solid',
      borderWidth: 1,
      height: 38,
      width: 368,
    },
  }),
  countryLayout: {
    maxHeight: 200,
    overflow: 'hidden',
    width: 240,
  },
  countryList: Styles.platformStyles({
    isElectron: {
      ...Styles.globalStyles.flexBoxColumn,
      display: 'block',
      maxHeight: 160,
      overflowX: 'hidden',
      overflowY: 'auto',
      paddingBottom: 0,
      paddingTop: 0,
    },
  }),
  countrySelector: Styles.platformStyles({
    common: {
      marginRight: Styles.globalMargins.xtiny,
    },
    isMobile: {
      flexGrow: 1,
    },
  }),
  countrySelectorContainer: Styles.platformStyles({
    common: {
      ...Styles.padding(0, Styles.globalMargins.xsmall),
    },
    isElectron: {
      borderRightColor: Styles.globalColors.black_10,
      borderRightWidth: '1px',
      borderStyle: 'solid',
      height: 36,
    },
  }),
  countrySelectorRow: Styles.platformStyles({
    isMobile: {
      marginBottom: Styles.globalMargins.tiny,
    },
  }),
  fakeInput: Styles.platformStyles({
    isMobile: {
      backgroundColor: Styles.globalColors.white,
      borderColor: Styles.globalColors.black_10,
      borderRadius: Styles.borderRadius,
      borderStyle: 'solid',
      borderWidth: 1,
      height: 48,
    },
  }),
  fullWidth: {width: '100%'},
  menuItem: {
    ...Styles.padding(Styles.globalMargins.tiny, Styles.globalMargins.xtiny),
  },
  phoneNumberContainer: {
    flexGrow: 1,
  },
  plainInput: Styles.platformStyles({
    isElectron: {
      ...Styles.padding(0, Styles.globalMargins.xsmall),
      height: 36,
    },
    isMobile: {
      ...Styles.padding(0, Styles.globalMargins.small),
      height: 48,
    },
  }),
  prefixContainer: {
    flexGrow: 0,
  },
  prefixInput: {
    textAlign: 'right',
  },
  prefixPlus: {
    paddingLeft: Styles.globalMargins.tiny,
  },
  searchWrapper: {
    ...Styles.padding(Styles.globalMargins.tiny, Styles.globalMargins.tiny),
  },
})

export default PhoneInput<|MERGE_RESOLUTION|>--- conflicted
+++ resolved
@@ -388,7 +388,6 @@
               <Kb.Icon type="iconfont-caret-down" sizeType="Tiny" />
             </Kb.Box2>
           </Kb.ClickableBox>
-<<<<<<< HEAD
         </Kb.Box2>
         <Kb.Box2 direction="horizontal" gap={isMobile ? 'tiny' : null} style={styles.fullWidth}>
           {isMobile && (
@@ -429,21 +428,9 @@
               disabled={this.state.country === ''}
               ref={this._phoneInputRef}
               maxLength={17}
+              textContentType="telephoneNumber"
             />
           </Kb.Box2>
-=======
-          <Kb.PlainInput
-            autoFocus={true}
-            style={styles.input}
-            flexable={true}
-            keyboardType={isIOS ? 'number-pad' : 'numeric'}
-            placeholder={getPlaceholder(this.state.country)}
-            onChangeText={this._reformat}
-            onEnterKeyDown={this.props.onEnterKeyDown}
-            value={this.state.formatted}
-            textContentType="telephoneNumber"
-          />
->>>>>>> a648b2fc
         </Kb.Box2>
         <CountrySelector
           attachTo={this.props.getAttachmentRef}
