// @flow
import _ from 'lodash'
import * as Constants from '../../constants/search'
import * as Creators from './creators'
import * as EntityAction from '../entities'
import {
  apiserverGetWithSessionRpcPromise,
  userInterestingPeopleRpcPromise,
} from '../../constants/types/flow-types'
import trim from 'lodash/trim'
import keyBy from 'lodash/keyBy'
import {call, all, put, select} from 'redux-saga/effects'
import * as Selectors from '../../constants/selectors'
import * as Saga from '../../util/saga'
import {serviceIdToIcon, serviceIdToLogo24} from '../../util/platforms'
import {onIdlePromise} from '../../util/idle-callback'
import {SearchError} from '../../util/errors'
import {OrderedSet, Map} from 'immutable'

import type {ServiceId} from '../../util/platforms'
import type {SagaGenerator} from '../../constants/types/saga'
import type {InterestingPerson} from '../../constants/types/flow-types'

type RawResult = {
  score: number,
  keybase: ?{
    username: string,
    uid: string,
    picture_url: ?string,
    full_name: ?string,
    is_followee: boolean,
  },
  service: ?{
    service_name: ServiceId,
    username: string,
    picture_url: ?string,
    bio: ?string,
    location: ?string,
    full_name: ?string,
  },
}

function _serviceToApiServiceName(service: Constants.Service): string {
  return (
    {
      Facebook: 'facebook',
      GitHub: 'github',
      'Hacker News': 'hackernews',
      Keybase: '',
      Reddit: 'reddit',
      Twitter: 'twitter',
    }[service] || ''
  )
}

function _rawResultToId(serviceName: string, serviceUsername: string): Constants.SearchResultId {
  if (serviceName.toLowerCase() === 'keybase' || serviceName === '') {
    return serviceUsername
  }
  return `${serviceUsername}@${serviceName}`
}

function _toSearchQuery(serviceName: string, searchTerm: string): Constants.SearchQuery {
  return `${serviceName}-${searchTerm}`
}

function _parseKeybaseRawResult(result: RawResult): Constants.SearchResult {
  if (result.keybase && result.service) {
    const {keybase, service} = result
    return {
      id: _rawResultToId('Keybase', keybase.username),
      leftIcon: null,
      leftUsername: keybase.username,
      leftService: 'Keybase',

      rightFullname: keybase.full_name,
      rightIcon: serviceIdToIcon(service.service_name),
      rightService: Constants.serviceIdToService(service.service_name),
      rightUsername: service.username,
    }
  }

  if (result.keybase) {
    const {keybase} = result
    return {
      id: _rawResultToId('Keybase', keybase.username),
      leftIcon: null,
      leftUsername: keybase.username,
      leftService: 'Keybase',

      rightFullname: keybase.full_name,
      rightIcon: null,
      rightService: null,
      rightUsername: null,
    }
  }

  throw new SearchError(`Invalid raw result for keybase. Missing result.keybase ${JSON.stringify(result)}`)
}

function _parseThirdPartyRawResult(result: RawResult): Constants.SearchResult {
  if (result.service && result.keybase) {
    const {service, keybase} = result
    return {
      id: _rawResultToId(service.service_name, service.username),
      leftIcon: serviceIdToLogo24(service.service_name),
      leftUsername: service.username,
      leftService: Constants.serviceIdToService(service.service_name),

      rightFullname: keybase.full_name,
      rightIcon: null,
      rightService: 'Keybase',
      rightUsername: keybase.username,
    }
  }

  if (result.service) {
    const service = result.service
    return {
      id: _rawResultToId(service.service_name, service.username),
      leftIcon: serviceIdToLogo24(service.service_name),
      leftUsername: service.username,
      leftService: Constants.serviceIdToService(service.service_name),

      rightFullname: service.full_name,
      rightIcon: null,
      rightService: null,
      rightUsername: null,
    }
  }

  throw new SearchError(
    `Invalid raw result for service search. Missing result.service ${JSON.stringify(result)}`
  )
}

function _parseRawResultToRow(result: RawResult, service: Constants.Service) {
  if (service === '' || service === 'Keybase') {
    return _parseKeybaseRawResult(result)
  } else {
    return _parseThirdPartyRawResult(result)
  }
}

function _parseSuggestion(username: string) {
  return {
    id: _rawResultToId('keybase', username),
    leftIcon: serviceIdToLogo24('keybase'),
    leftUsername: username,
    leftService: Constants.serviceIdToService('keybase'),
    // TODO get this from the service
    rightFullname: '',
    rightIcon: null,
    rightService: null,
    rightUsername: null,
  }
}

function _apiSearch(searchTerm: string, service: string = '', limit: number = 20) {
  service = service === 'Keybase' ? '' : service
  return apiserverGetWithSessionRpcPromise({
    param: {
      args: [
        {key: 'q', value: trim(searchTerm)},
        {key: 'num_wanted', value: String(limit)},
        {key: 'service', value: service},
      ],
      endpoint: 'user/user_search',
    },
  }).then(results => JSON.parse(results.body))
}

<<<<<<< HEAD
const search = function* search<T>({
  payload: {term, service, finishedActionTypeToFire, searchKey},
=======
function* search<T>({
  payload: {term, service, pendingActionTypeToFire, finishedActionTypeToFire},
>>>>>>> 3218f925
}: Constants.Search<T>) {
  const searchQuery = _toSearchQuery(service, term)
  const cachedResults = yield select(Selectors.cachedSearchResults, searchQuery)
  if (cachedResults) {
    yield put(Creators.finishedSearch(searchKey, cachedResults, term, service))
    yield put(EntityAction.replaceEntity(['searchKeyToResults'], {[searchKey]: cachedResults}))
    return
  }

  yield put(EntityAction.replaceEntity(['searchKeyToPending'], {[searchKey]: true}))

  try {
    yield call(onIdlePromise, 1e3)
    const searchResults = yield call(_apiSearch, term, _serviceToApiServiceName(service))
    const rows = searchResults.list.map((result: RawResult) => {
      return _parseRawResultToRow(result, service || 'Keybase')
    })

    // Make a version that maps from keybase id to SearchResult.
    // This is in case we want to lookup this data by their keybase id.
    // (like the case of upgrading a 3rd party result to a kb result)
    const kbRows: Array<Constants.SearchResult> = rows.filter(r => r.rightService === 'Keybase').map(r => ({
      id: r.rightUsername || '',
      leftService: 'Keybase',
      leftUsername: r.rightUsername,
      leftIcon: null,
    }))
    yield put(EntityAction.mergeEntity(['searchResults'], keyBy(rows, 'id')))
    yield put(EntityAction.mergeEntity(['searchResults'], keyBy(kbRows, 'id')))

    const ids = rows.map(r => r.id)
    yield put(EntityAction.mergeEntity(['searchQueryToResult'], {[searchQuery]: ids}))
    yield put(Creators.finishedSearch(searchKey, ids, term, service))
    yield all([
      put(EntityAction.replaceEntity(['searchKeyToResults'], {[searchKey]: ids})),
      put(EntityAction.replaceEntity(['searchKeyToShowSearchSuggestion'], {[searchKey]: true})),
    ])
  } catch (error) {
    console.warn('error in searching', error)
  } finally {
    yield put(EntityAction.replaceEntity(['searchKeyToPending'], {[searchKey]: false}))
  }
}

<<<<<<< HEAD
const searchSuggestions = function* searchSuggestions({
  payload: {maxUsers, searchKey},
}: Constants.SearchSuggestions) {
=======
function* searchSuggestions<T>({payload: {actionTypeToFire, maxUsers}}: Constants.SearchSuggestions<T>) {
>>>>>>> 3218f925
  let suggestions: Array<InterestingPerson> = yield call(userInterestingPeopleRpcPromise, {
    param: {
      maxUsers,
    },
  })

  // No search results (e.g. this user doesn't follow/chat anyone)
  suggestions = suggestions || []

  const rows = suggestions.map(person => _parseSuggestion(person.username))
  const ids = rows.map(r => r.id)

  yield put(EntityAction.mergeEntity(['searchResults'], keyBy(rows, 'id')))
  yield all([
    put(EntityAction.replaceEntity(['searchKeyToResults'], {[searchKey]: ids})),
    put(EntityAction.replaceEntity(['searchKeyToShowSearchSuggestion'], {[searchKey]: true})),
  ])
  yield put(Creators.finishedSearch(searchKey, ids, '', 'Keybase', true))
}

function* updateSelectedSearchResult({payload: {searchKey, id}}: Constants.UpdateSelectedSearchResult) {
  yield put(EntityAction.replaceEntity(['searchKeyToSelectedId'], {[searchKey]: id}))
}

function* addResultsToUserInput({payload: {searchKey, searchResults}}: Constants.AddResultsToUserInput) {
  const searchResultMap = yield select(Selectors.searchResultMapSelector)
  const maybeUpgradedUsers = searchResults.map(u =>
    Constants.maybeUpgradeSearchResultIdToKeybaseId(searchResultMap, u)
  )
  yield put.resolve(
    EntityAction.mergeEntity(['searchKeyToUserInputItemIds'], {[searchKey]: OrderedSet(maybeUpgradedUsers)})
  )
  const ids = yield select(Constants.getUserInputItemIds, {searchKey})
  yield put(Creators.userInputItemsUpdated(searchKey, ids))
}

function* removeResultsToUserInput({
  payload: {searchKey, searchResults},
}: Constants.RemoveResultsToUserInput) {
  yield put.resolve(EntityAction.subtractEntity(['searchKeyToUserInputItemIds', searchKey], searchResults))
  const ids = yield select(Constants.getUserInputItemIds, {searchKey})
  yield put(Creators.userInputItemsUpdated(searchKey, ids))
}

function* setUserInputItems({payload: {searchKey, searchResults}}: Constants.SetUserInputItems) {
  const ids = yield select(Constants.getUserInputItemIds, {searchKey})
  if (!_.isEqual(ids, searchResults)) {
    yield put.resolve(
      EntityAction.replaceEntity(['searchKeyToUserInputItemIds'], {[searchKey]: OrderedSet(searchResults)})
    )
    yield put(Creators.userInputItemsUpdated(searchKey, searchResults))
  }
}

function* clearSearchResults({payload: {searchKey}}: Constants.ClearSearchResults) {
  yield put(EntityAction.replaceEntity(['searchKeyToResults'], {[searchKey]: null}))
  yield put(
    EntityAction.replaceEntity(
      ['searchKeyToSearchResultQuery'],
      Map({
        [searchKey]: null,
      })
    )
  )
}

function* finishedSearch({payload: {searchKey, searchResultTerm, service}}) {
  yield put(
    EntityAction.replaceEntity(
      ['searchKeyToSearchResultQuery'],
      Map({
        [searchKey]: {text: searchResultTerm, service},
      })
    )
  )
}

function* clearSearchInput({payload: {searchKey}}: Constants.UserInputItemsUpdated) {
  const clearSearchInput = yield select(Constants.getClearSearchInput, {searchKey})
  yield put(EntityAction.replaceEntity(['searchKeyToClearSearchInput'], {[searchKey]: clearSearchInput + 1}))
}

function* searchSaga(): SagaGenerator<any, any> {
  yield Saga.safeTakeLatest('search:search', search)
  yield Saga.safeTakeLatest('search:searchSuggestions', searchSuggestions)
  yield Saga.safeTakeLatest('search:updateSelectedSearchResult', updateSelectedSearchResult)
  yield Saga.safeTakeLatest('search:addResultsToUserInput', addResultsToUserInput)
  yield Saga.safeTakeLatest('search:removeResultsToUserInput', removeResultsToUserInput)
  yield Saga.safeTakeLatest('search:setUserInputItems', setUserInputItems)
  yield Saga.safeTakeLatest('search:clearSearchResults', clearSearchResults)
  yield Saga.safeTakeLatest('search:finishedSearch', finishedSearch)
  yield Saga.safeTakeLatest('search:userInputItemsUpdated', clearSearchInput)
}

export default searchSaga<|MERGE_RESOLUTION|>--- conflicted
+++ resolved
@@ -170,14 +170,7 @@
   }).then(results => JSON.parse(results.body))
 }
 
-<<<<<<< HEAD
-const search = function* search<T>({
-  payload: {term, service, finishedActionTypeToFire, searchKey},
-=======
-function* search<T>({
-  payload: {term, service, pendingActionTypeToFire, finishedActionTypeToFire},
->>>>>>> 3218f925
-}: Constants.Search<T>) {
+function* search<T>({payload: {term, service, finishedActionTypeToFire, searchKey}}: Constants.Search<T>) {
   const searchQuery = _toSearchQuery(service, term)
   const cachedResults = yield select(Selectors.cachedSearchResults, searchQuery)
   if (cachedResults) {
@@ -221,13 +214,7 @@
   }
 }
 
-<<<<<<< HEAD
-const searchSuggestions = function* searchSuggestions({
-  payload: {maxUsers, searchKey},
-}: Constants.SearchSuggestions) {
-=======
-function* searchSuggestions<T>({payload: {actionTypeToFire, maxUsers}}: Constants.SearchSuggestions<T>) {
->>>>>>> 3218f925
+function* searchSuggestions({payload: {maxUsers, searchKey}}: Constants.SearchSuggestions) {
   let suggestions: Array<InterestingPerson> = yield call(userInterestingPeopleRpcPromise, {
     param: {
       maxUsers,
