--- conflicted
+++ resolved
@@ -77,11 +77,8 @@
   lockdownModeEnabled: null,
   notifications: makeNotifications(),
   password: makePassword(),
-<<<<<<< HEAD
+  phoneNumbers: makePhoneNumbers(),
   proxyData: null,
-=======
-  phoneNumbers: makePhoneNumbers(),
->>>>>>> 54dba2a6
   useNativeFrame: true,
   waitingForResponse: false,
 })
