--- conflicted
+++ resolved
@@ -8,12 +8,8 @@
 import Overlay from '../overlay'
 import {Position} from '../relative-popup-hoc.types'
 import MenuLayout, {MenuItem, MenuItems} from './menu-layout'
-<<<<<<< HEAD
-import {StylesCrossPlatform} from '../../styles'
 import ScrollView from '../scroll-view'
-=======
 import {Color, StylesCrossPlatform} from '../../styles'
->>>>>>> 78ccb3a4
 
 export type Props = {
   closeOnSelect: boolean
