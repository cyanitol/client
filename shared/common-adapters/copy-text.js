--- conflicted
+++ resolved
@@ -1,15 +1,11 @@
 // @flow
 import * as React from 'react'
-<<<<<<< HEAD
 import * as ConfigGen from '../actions/config-gen'
-import * as Kb from '.'
-=======
 import {Box2} from './box'
 import Icon from './icon'
 import Button from './button'
 import ButtonBar from './button-bar'
 import Text from './text'
->>>>>>> d5826976
 import Toast from './toast'
 import HOCTimers, {type PropsWithTimer} from './hoc-timers'
 import {
