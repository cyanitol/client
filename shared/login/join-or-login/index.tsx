--- conflicted
+++ resolved
@@ -1,15 +1,12 @@
 import * as React from 'react'
 import * as Kb from '../../common-adapters'
 import * as Styles from '../../styles'
+import {lifecycle} from 'recompose'
 
 type Props = {
   bannerMessage: string | null
-<<<<<<< HEAD
   checkIsOnline: () => void
-  onFeedback: () => void | null
-=======
-  onFeedback: (() => void)| null
->>>>>>> ef7ece57
+  onFeedback: (() => void) | null
   onLogin: () => void
   onSignup: () => void
   isOnline: boolean | null
@@ -32,14 +29,23 @@
   )
 
 class Intro extends React.Component<Props, {}> {
-  intervalId: NodeJS.Timeout
+  intervalId: NodeJS.Timeout | null
+
+  constructor(props: Props) {
+    super(props)
+
+    this.intervalId = null
+  }
 
   componentDidMount() {
+    this.props.checkIsOnline()
     this.intervalId = setInterval(this.props.checkIsOnline, 2000)
   }
 
   componentWillUnmount() {
-    clearInterval(this.intervalId)
+    if (this.intervalId !== null) {
+      clearInterval(this.intervalId)
+    }
   }
 
   render() {
