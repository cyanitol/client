--- conflicted
+++ resolved
@@ -1,18 +1,10 @@
 import * as React from 'react'
-<<<<<<< HEAD
-import {connect, RouteProps, TypedState} from '../util/container'
-=======
 import * as Container from '../util/container'
 import Feedback from '../settings/feedback/container'
->>>>>>> 88b5d701
 
 type OwnProps = Container.RouteProps<{}, {}>
 
-<<<<<<< HEAD
-const mapStateToProps = (state: TypedState) => {
-=======
 const mapStateToProps = (state: Container.TypedState) => {
->>>>>>> 88b5d701
   const showLoading = state.config.daemonHandshakeState !== 'done'
   const showRelogin = !showLoading && state.config.configuredAccounts.size > 0
   return {showLoading, showRelogin}
