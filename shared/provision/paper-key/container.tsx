--- conflicted
+++ resolved
@@ -3,18 +3,13 @@
 import * as Container from '../../util/container'
 import HiddenString from '../../util/hidden-string'
 import {RouteProps} from '../../route-tree/render-route'
-<<<<<<< HEAD
 import * as LoginGen from '../../actions/login-gen'
-type OwnProps = RouteProps<{}, {}>
-=======
-
 type OwnProps = RouteProps
->>>>>>> abf05d19
 
 const mapStateToProps = (state: Container.TypedState) => ({
+  configuredAccounts: state.config.configuredAccounts,
   error: state.provision.error.stringValue(),
   hint: `${state.provision.codePageOtherDeviceName || ''}...`,
-  configuredAccounts: state.config.configuredAccounts,
 })
 
 const mapDispatchToProps = (dispatch: Container.TypedDispatch, ownProps: OwnProps) => ({
@@ -23,13 +18,15 @@
     dispatch(ProvisionGen.createSubmitPaperkey({paperkey: new HiddenString(paperKey)})),
 })
 
-export default Container.connect(mapStateToProps, mapDispatchToProps, (s, d, o) => {
-  const loggedInAccounts = s.configuredAccounts.filter(account => account.hasStoredSecret)
+export default Container.connect(mapStateToProps, mapDispatchToProps, (s, d, o: OwnProps) => {
+  const loggedInAccounts = s.configuredAccounts
+    .filter(account => account.hasStoredSecret)
+    .map(ac => ac.username)
 
   return {
     ...o,
     ...s,
-    onBack: loggedInAccounts.size > 0 ? () => d.onLogIn(loggedInAccounts.get(0).username) : undefined,
+    onBack: loggedInAccounts.size > 0 ? () => d.onLogIn(loggedInAccounts.get(0) || '') : undefined,
     onSubmit: d.onSubmit,
   }
 })(PaperKey)